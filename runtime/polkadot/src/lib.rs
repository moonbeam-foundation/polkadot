// Copyright 2017-2020 Parity Technologies (UK) Ltd.
// This file is part of Polkadot.

// Polkadot is free software: you can redistribute it and/or modify
// it under the terms of the GNU General Public License as published by
// the Free Software Foundation, either version 3 of the License, or
// (at your option) any later version.

// Polkadot is distributed in the hope that it will be useful,
// but WITHOUT ANY WARRANTY; without even the implied warranty of
// MERCHANTABILITY or FITNESS FOR A PARTICULAR PURPOSE.  See the
// GNU General Public License for more details.

// You should have received a copy of the GNU General Public License
// along with Polkadot.  If not, see <http://www.gnu.org/licenses/>.

//! The Polkadot runtime. This can be compiled with `#[no_std]`, ready for Wasm.

#![cfg_attr(not(feature = "std"), no_std)]
// `construct_runtime!` does a lot of recursion and requires us to increase the limit to 256.
#![recursion_limit="256"]

use runtime_common::{
	claims, SlowAdjustingFeeUpdate,
	impls::{CurrencyToVoteHandler, ToAuthor},
	NegativeImbalance, BlockHashCount, MaximumBlockWeight, AvailableBlockRatio,
	MaximumBlockLength, BlockExecutionWeight, ExtrinsicBaseWeight, RocksDbWeight,
	MaximumExtrinsicWeight, purchase, ParachainSessionKeyPlaceholder,
};

use sp_std::prelude::*;
use sp_core::u32_trait::{_1, _2, _3, _4, _5};
use codec::{Encode, Decode};
use primitives::v1::{
	AccountId, AccountIndex, Balance, BlockNumber, Hash, Nonce, Signature, Moment,
};
use primitives::v0 as p_v0;
use sp_runtime::{create_runtime_str, generic, impl_opaque_keys, ModuleId, ApplyExtrinsicResult, KeyTypeId, Percent, Permill, Perbill, transaction_validity::{
	TransactionValidity, TransactionSource, TransactionPriority,
}, curve::PiecewiseLinear, traits::{
	BlakeTwo256, Block as BlockT, OpaqueKeys, ConvertInto, IdentityLookup,
	Extrinsic as ExtrinsicT, SaturatedConversion, Verify,
}};
#[cfg(feature = "runtime-benchmarks")]
use sp_runtime::RuntimeString;
use sp_version::RuntimeVersion;
use pallet_grandpa::{AuthorityId as GrandpaId, fg_primitives};
#[cfg(any(feature = "std", test))]
use sp_version::NativeVersion;
use sp_core::OpaqueMetadata;
use sp_staking::SessionIndex;
use frame_support::{
	parameter_types, construct_runtime, debug, RuntimeDebug,
	traits::{KeyOwnerProofSystem, SplitTwoWays, Randomness, LockIdentifier, Filter},
	weights::Weight,
};
use frame_system::{EnsureRoot, EnsureOneOf};
use pallet_im_online::sr25519::AuthorityId as ImOnlineId;
use authority_discovery_primitives::AuthorityId as AuthorityDiscoveryId;
use pallet_transaction_payment_rpc_runtime_api::RuntimeDispatchInfo;
use pallet_session::historical as session_historical;
use static_assertions::const_assert;

#[cfg(feature = "std")]
pub use pallet_staking::StakerStatus;
#[cfg(any(feature = "std", test))]
pub use sp_runtime::BuildStorage;
pub use pallet_timestamp::Call as TimestampCall;
pub use pallet_balances::Call as BalancesCall;

/// Constant values used within the runtime.
pub mod constants;
use constants::{time::*, currency::*, fee::*};
use frame_support::traits::InstanceFilter;

// Weights used in the runtime.
mod weights;

// Make the WASM binary available.
#[cfg(feature = "std")]
include!(concat!(env!("OUT_DIR"), "/wasm_binary.rs"));

// Polkadot version identifier;
/// Runtime version (Polkadot).
pub const VERSION: RuntimeVersion = RuntimeVersion {
	spec_name: create_runtime_str!("polkadot"),
	impl_name: create_runtime_str!("parity-polkadot"),
	authoring_version: 0,
	spec_version: 24,
	impl_version: 0,
	#[cfg(not(feature = "disable-runtime-api"))]
	apis: RUNTIME_API_VERSIONS,
	#[cfg(feature = "disable-runtime-api")]
	apis: version::create_apis_vec![[]],
	transaction_version: 5,
};

/// Native version.
#[cfg(any(feature = "std", test))]
pub fn native_version() -> NativeVersion {
	NativeVersion {
		runtime_version: VERSION,
		can_author_with: Default::default(),
	}
}

pub struct BaseFilter;
impl Filter<Call> for BaseFilter {
	fn filter(call: &Call) -> bool {
		match call {
<<<<<<< HEAD
=======
			// Parachains stuff
			Call::DummyParachains(_) | Call::DummyAttestations(_) | Call::DummySlots(_) | Call::DummyRegistrar(_) |
			Call::DummyPurchase(_) =>
				false,

>>>>>>> 61dd388b
			// These modules are all allowed to be called by transactions:
			Call::Democracy(_) | Call::Council(_) | Call::TechnicalCommittee(_) |
			Call::TechnicalMembership(_) | Call::Treasury(_) | Call::ElectionsPhragmen(_) |
			Call::System(_) | Call::Scheduler(_) | Call::Indices(_) |
			Call::Babe(_) | Call::Timestamp(_) | Call::Balances(_) |
			Call::Authorship(_) | Call::Staking(_) | Call::Offences(_) |
			Call::Session(_) | Call::FinalityTracker(_) | Call::Grandpa(_) | Call::ImOnline(_) |
			Call::AuthorityDiscovery(_) |
			Call::Utility(_) | Call::Claims(_) | Call::Vesting(_) |
			Call::Identity(_) | Call::Proxy(_) | Call::Multisig(_)
			=> true,
		}
	}
}

type MoreThanHalfCouncil = EnsureOneOf<
	AccountId,
	EnsureRoot<AccountId>,
	pallet_collective::EnsureProportionMoreThan<_1, _2, AccountId, CouncilCollective>
>;

parameter_types! {
	pub const Version: RuntimeVersion = VERSION;
}

impl frame_system::Trait for Runtime {
	type BaseCallFilter = BaseFilter;
	type Origin = Origin;
	type Call = Call;
	type Index = Nonce;
	type BlockNumber = BlockNumber;
	type Hash = Hash;
	type Hashing = BlakeTwo256;
	type AccountId = AccountId;
	type Lookup = IdentityLookup<AccountId>;
	type Header = generic::Header<BlockNumber, BlakeTwo256>;
	type Event = Event;
	type BlockHashCount = BlockHashCount;
	type MaximumBlockWeight = MaximumBlockWeight;
	type DbWeight = RocksDbWeight;
	type BlockExecutionWeight = BlockExecutionWeight;
	type ExtrinsicBaseWeight = ExtrinsicBaseWeight;
	type MaximumExtrinsicWeight = MaximumExtrinsicWeight;
	type MaximumBlockLength = MaximumBlockLength;
	type AvailableBlockRatio = AvailableBlockRatio;
	type Version = Version;
	type ModuleToIndex = ModuleToIndex;
	type AccountData = pallet_balances::AccountData<Balance>;
	type OnNewAccount = ();
	type OnKilledAccount = ();
	type SystemWeightInfo = weights::frame_system::WeightInfo;
}

impl pallet_scheduler::Trait for Runtime {
	type Event = Event;
	type Origin = Origin;
	type PalletsOrigin = OriginCaller;
	type Call = Call;
	type MaximumWeight = MaximumBlockWeight;
	type ScheduleOrigin = EnsureRoot<AccountId>;
	type WeightInfo = ();
}

parameter_types! {
	pub const EpochDuration: u64 = EPOCH_DURATION_IN_BLOCKS as u64;
	pub const ExpectedBlockTime: Moment = MILLISECS_PER_BLOCK;
}

impl pallet_babe::Trait for Runtime {
	type EpochDuration = EpochDuration;
	type ExpectedBlockTime = ExpectedBlockTime;

	// session module is the trigger
	type EpochChangeTrigger = pallet_babe::ExternalTrigger;

	type KeyOwnerProofSystem = Historical;

	type KeyOwnerProof = <Self::KeyOwnerProofSystem as KeyOwnerProofSystem<(
		KeyTypeId,
		pallet_babe::AuthorityId,
	)>>::Proof;

	type KeyOwnerIdentification = <Self::KeyOwnerProofSystem as KeyOwnerProofSystem<(
		KeyTypeId,
		pallet_babe::AuthorityId,
	)>>::IdentificationTuple;

	type HandleEquivocation =
	pallet_babe::EquivocationHandler<Self::KeyOwnerIdentification, Offences>;
}

parameter_types! {
	pub const IndexDeposit: Balance = 10 * DOLLARS;
}

impl pallet_indices::Trait for Runtime {
	type AccountIndex = AccountIndex;
	type Currency = Balances;
	type Deposit = IndexDeposit;
	type Event = Event;
	type WeightInfo = ();
}

parameter_types! {
	pub const ExistentialDeposit: Balance = 100 * CENTS;
}

/// Splits fees 80/20 between treasury and block author.
pub type DealWithFees = SplitTwoWays<
	Balance,
	NegativeImbalance<Runtime>,
	_4, Treasury,   		// 4 parts (80%) goes to the treasury.
	_1, ToAuthor<Runtime>,   	// 1 part (20%) goes to the block author.
>;

impl pallet_balances::Trait for Runtime {
	type Balance = Balance;
	type DustRemoval = ();
	type Event = Event;
	type ExistentialDeposit = ExistentialDeposit;
	type AccountStore = System;
	type WeightInfo = weights::pallet_balances::WeightInfo;
}

parameter_types! {
	pub const TransactionByteFee: Balance = 10 * MILLICENTS;
}

impl pallet_transaction_payment::Trait for Runtime {
	type Currency = Balances;
	type OnTransactionPayment = DealWithFees;
	type TransactionByteFee = TransactionByteFee;
	type WeightToFee = WeightToFee;
	type FeeMultiplierUpdate = SlowAdjustingFeeUpdate<Self>;
}

parameter_types! {
	pub const MinimumPeriod: u64 = SLOT_DURATION / 2;
}
impl pallet_timestamp::Trait for Runtime {
	type Moment = u64;
	type OnTimestampSet = Babe;
	type MinimumPeriod = MinimumPeriod;
	type WeightInfo = weights::pallet_timestamp::WeightInfo;
}

parameter_types! {
	pub const UncleGenerations: u32 = 0;
}

// TODO: substrate#2986 implement this properly
impl pallet_authorship::Trait for Runtime {
	type FindAuthor = pallet_session::FindAccountFromAuthorIndex<Self, Babe>;
	type UncleGenerations = UncleGenerations;
	type FilterUncle = ();
	type EventHandler = (Staking, ImOnline);
}

impl_opaque_keys! {
	pub struct SessionKeys {
		pub grandpa: Grandpa,
		pub babe: Babe,
		pub im_online: ImOnline,
		pub parachain_validator: ParachainSessionKeyPlaceholder<Runtime>,
		pub authority_discovery: AuthorityDiscovery,
	}
}

parameter_types! {
	pub const DisabledValidatorsThreshold: Perbill = Perbill::from_percent(17);
}

impl pallet_session::Trait for Runtime {
	type Event = Event;
	type ValidatorId = AccountId;
	type ValidatorIdOf = pallet_staking::StashOf<Self>;
	type ShouldEndSession = Babe;
	type NextSessionRotation = Babe;
	type SessionManager = pallet_session::historical::NoteHistoricalRoot<Self, Staking>;
	type SessionHandler = <SessionKeys as OpaqueKeys>::KeyTypeIdProviders;
	type Keys = SessionKeys;
	type DisabledValidatorsThreshold = DisabledValidatorsThreshold;
	type WeightInfo = ();
}

impl pallet_session::historical::Trait for Runtime {
	type FullIdentification = pallet_staking::Exposure<AccountId, Balance>;
	type FullIdentificationOf = pallet_staking::ExposureOf<Runtime>;
}

// TODO #6469: This shouldn't be static, but a lazily cached value, not built unless needed, and
// re-built in case input parameters have changed. The `ideal_stake` should be determined by the
// amount of parachain slots being bid on: this should be around `(75 - 25.min(slots / 4))%`.
pallet_staking_reward_curve::build! {
	const REWARD_CURVE: PiecewiseLinear<'static> = curve!(
		min_inflation: 0_025_000,
		max_inflation: 0_100_000,
		// 3:2:1 staked : parachains : float.
		// while there's no parachains, then this is 75% staked : 25% float.
		ideal_stake: 0_750_000,
		falloff: 0_050_000,
		max_piece_count: 40,
		test_precision: 0_005_000,
	);
}

parameter_types! {
	// Six sessions in an era (24 hours).
	pub const SessionsPerEra: SessionIndex = 6;
	// 28 eras for unbonding (28 days).
	pub const BondingDuration: pallet_staking::EraIndex = 28;
	pub const SlashDeferDuration: pallet_staking::EraIndex = 27;
	pub const RewardCurve: &'static PiecewiseLinear<'static> = &REWARD_CURVE;
	pub const MaxNominatorRewardedPerValidator: u32 = 64;
	// last 15 minutes of the last session will be for election.
	pub const ElectionLookahead: BlockNumber = EPOCH_DURATION_IN_BLOCKS / 16;
	pub const MaxIterations: u32 = 10;
	pub MinSolutionScoreBump: Perbill = Perbill::from_rational_approximation(5u32, 10_000);
}

type SlashCancelOrigin = EnsureOneOf<
	AccountId,
	EnsureRoot<AccountId>,
	pallet_collective::EnsureProportionAtLeast<_3, _4, AccountId, CouncilCollective>
>;

impl pallet_staking::Trait for Runtime {
	type Currency = Balances;
	type UnixTime = Timestamp;
	type CurrencyToVote = CurrencyToVoteHandler<Self>;
	type RewardRemainder = Treasury;
	type Event = Event;
	type Slash = Treasury;
	type Reward = ();
	type SessionsPerEra = SessionsPerEra;
	type BondingDuration = BondingDuration;
	type SlashDeferDuration = SlashDeferDuration;
	// A super-majority of the council can cancel the slash.
	type SlashCancelOrigin = SlashCancelOrigin;
	type SessionInterface = Self;
	type RewardCurve = RewardCurve;
	type MaxNominatorRewardedPerValidator = MaxNominatorRewardedPerValidator;
	type NextNewSession = Session;
	type ElectionLookahead = ElectionLookahead;
	type Call = Call;
	type UnsignedPriority = StakingUnsignedPriority;
	type MaxIterations = MaxIterations;
	type MinSolutionScoreBump = MinSolutionScoreBump;
	type WeightInfo = ();
}

parameter_types! {
	// Minimum 4 CENTS/byte
	pub const BasicDeposit: Balance = deposit(1, 258);
	pub const FieldDeposit: Balance = deposit(0, 66);
	pub const SubAccountDeposit: Balance = deposit(1, 53);
	pub const MaxSubAccounts: u32 = 100;
	pub const MaxAdditionalFields: u32 = 100;
	pub const MaxRegistrars: u32 = 20;
}

impl pallet_identity::Trait for Runtime {
	type Event = Event;
	type Currency = Balances;
	type BasicDeposit = BasicDeposit;
	type FieldDeposit = FieldDeposit;
	type SubAccountDeposit = SubAccountDeposit;
	type MaxSubAccounts = MaxSubAccounts;
	type MaxAdditionalFields = MaxAdditionalFields;
	type MaxRegistrars = MaxRegistrars;
	type Slashed = Treasury;
	type ForceOrigin = MoreThanHalfCouncil;
	type RegistrarOrigin = MoreThanHalfCouncil;
	type WeightInfo = ();
}

parameter_types! {
	pub const LaunchPeriod: BlockNumber = 28 * DAYS;
	pub const VotingPeriod: BlockNumber = 28 * DAYS;
	pub const FastTrackVotingPeriod: BlockNumber = 3 * HOURS;
	pub const MinimumDeposit: Balance = 100 * DOLLARS;
	pub const EnactmentPeriod: BlockNumber = 28 * DAYS;
	pub const CooloffPeriod: BlockNumber = 7 * DAYS;
	// One cent: $10,000 / MB
	pub const PreimageByteDeposit: Balance = 1 * CENTS;
	pub const InstantAllowed: bool = true;
	pub const MaxVotes: u32 = 100;
}

impl pallet_democracy::Trait for Runtime {
	type Proposal = Call;
	type Event = Event;
	type Currency = Balances;
	type EnactmentPeriod = EnactmentPeriod;
	type LaunchPeriod = LaunchPeriod;
	type VotingPeriod = VotingPeriod;
	type MinimumDeposit = MinimumDeposit;
	/// A straight majority of the council can decide what their next motion is.
	type ExternalOrigin = frame_system::EnsureOneOf<AccountId,
		pallet_collective::EnsureProportionAtLeast<_1, _2, AccountId, CouncilCollective>,
		frame_system::EnsureRoot<AccountId>,
	>;
	/// A 60% super-majority can have the next scheduled referendum be a straight majority-carries vote.
	type ExternalMajorityOrigin = frame_system::EnsureOneOf<AccountId,
		pallet_collective::EnsureProportionAtLeast<_3, _5, AccountId, CouncilCollective>,
		frame_system::EnsureRoot<AccountId>,
	>;
	/// A unanimous council can have the next scheduled referendum be a straight default-carries
	/// (NTB) vote.
	type ExternalDefaultOrigin = frame_system::EnsureOneOf<AccountId,
		pallet_collective::EnsureProportionAtLeast<_1, _1, AccountId, CouncilCollective>,
		frame_system::EnsureRoot<AccountId>,
	>;
	/// Two thirds of the technical committee can have an ExternalMajority/ExternalDefault vote
	/// be tabled immediately and with a shorter voting/enactment period.
	type FastTrackOrigin = frame_system::EnsureOneOf<AccountId,
		pallet_collective::EnsureProportionAtLeast<_2, _3, AccountId, TechnicalCollective>,
		frame_system::EnsureRoot<AccountId>,
	>;
	type InstantOrigin = frame_system::EnsureOneOf<AccountId,
		pallet_collective::EnsureProportionAtLeast<_1, _1, AccountId, TechnicalCollective>,
		frame_system::EnsureRoot<AccountId>,
	>;
	type InstantAllowed = InstantAllowed;
	type FastTrackVotingPeriod = FastTrackVotingPeriod;
	// To cancel a proposal which has been passed, 2/3 of the council must agree to it.
	type CancellationOrigin = frame_system::EnsureOneOf<AccountId,
		pallet_collective::EnsureProportionAtLeast<_2, _3, AccountId, CouncilCollective>,
		frame_system::EnsureRoot<AccountId>,
	>;
	// Any single technical committee member may veto a coming council proposal, however they can
	// only do it once and it lasts only for the cooloff period.
	type VetoOrigin = pallet_collective::EnsureMember<AccountId, TechnicalCollective>;
	type CooloffPeriod = CooloffPeriod;
	type PreimageByteDeposit = PreimageByteDeposit;
	type OperationalPreimageOrigin = pallet_collective::EnsureMember<AccountId, CouncilCollective>;
	type Slash = Treasury;
	type Scheduler = Scheduler;
	type PalletsOrigin = OriginCaller;
	type MaxVotes = MaxVotes;
	type WeightInfo = weights::pallet_democracy::WeightInfo;
}

parameter_types! {
	pub const CouncilMotionDuration: BlockNumber = 7 * DAYS;
	pub const CouncilMaxProposals: u32 = 100;
	pub const CouncilMaxMembers: u32 = 100;
}

type CouncilCollective = pallet_collective::Instance1;
impl pallet_collective::Trait<CouncilCollective> for Runtime {
	type Origin = Origin;
	type Proposal = Call;
	type Event = Event;
	type MotionDuration = CouncilMotionDuration;
	type MaxProposals = CouncilMaxProposals;
	type MaxMembers = CouncilMaxMembers;
	type WeightInfo = weights::pallet_collective::WeightInfo;
}

parameter_types! {
	pub const CandidacyBond: Balance = 100 * DOLLARS;
	pub const VotingBond: Balance = 5 * DOLLARS;
	/// Weekly council elections; scaling up to monthly eventually.
	pub const TermDuration: BlockNumber = 7 * DAYS;
	/// 13 members initially, to be increased to 23 eventually.
	pub const DesiredMembers: u32 = 13;
	pub const DesiredRunnersUp: u32 = 20;
	pub const ElectionsPhragmenModuleId: LockIdentifier = *b"phrelect";
}
// Make sure that there are no more than `MaxMembers` members elected via phragmen.
const_assert!(DesiredMembers::get() <= CouncilMaxMembers::get());

impl pallet_elections_phragmen::Trait for Runtime {
	type Event = Event;
	type ModuleId = ElectionsPhragmenModuleId;
	type Currency = Balances;
	type ChangeMembers = Council;
	type InitializeMembers = Council;
	type CurrencyToVote = CurrencyToVoteHandler<Self>;
	type CandidacyBond = CandidacyBond;
	type VotingBond = VotingBond;
	type LoserCandidate = Treasury;
	type BadReport = Treasury;
	type KickedMember = Treasury;
	type DesiredMembers = DesiredMembers;
	type DesiredRunnersUp = DesiredRunnersUp;
	type TermDuration = TermDuration;
	type WeightInfo = ();
}

parameter_types! {
	pub const TechnicalMotionDuration: BlockNumber = 7 * DAYS;
	pub const TechnicalMaxProposals: u32 = 100;
	pub const TechnicalMaxMembers: u32 = 100;
}

type TechnicalCollective = pallet_collective::Instance2;
impl pallet_collective::Trait<TechnicalCollective> for Runtime {
	type Origin = Origin;
	type Proposal = Call;
	type Event = Event;
	type MotionDuration = TechnicalMotionDuration;
	type MaxProposals = TechnicalMaxProposals;
	type MaxMembers = TechnicalMaxMembers;
	type WeightInfo = weights::pallet_collective::WeightInfo;
}

impl pallet_membership::Trait<pallet_membership::Instance1> for Runtime {
	type Event = Event;
	type AddOrigin = MoreThanHalfCouncil;
	type RemoveOrigin = MoreThanHalfCouncil;
	type SwapOrigin = MoreThanHalfCouncil;
	type ResetOrigin = MoreThanHalfCouncil;
	type PrimeOrigin = MoreThanHalfCouncil;
	type MembershipInitialized = TechnicalCommittee;
	type MembershipChanged = TechnicalCommittee;
}

parameter_types! {
	pub const ProposalBond: Permill = Permill::from_percent(5);
	pub const ProposalBondMinimum: Balance = 100 * DOLLARS;
	pub const SpendPeriod: BlockNumber = 24 * DAYS;
	pub const Burn: Permill = Permill::from_percent(1);
	pub const TreasuryModuleId: ModuleId = ModuleId(*b"py/trsry");

	pub const TipCountdown: BlockNumber = 1 * DAYS;
	pub const TipFindersFee: Percent = Percent::from_percent(20);
	pub const TipReportDepositBase: Balance = 1 * DOLLARS;
	pub const TipReportDepositPerByte: Balance = 1 * CENTS;
}

type ApproveOrigin = EnsureOneOf<
	AccountId,
	EnsureRoot<AccountId>,
	pallet_collective::EnsureProportionAtLeast<_3, _5, AccountId, CouncilCollective>
>;

impl pallet_treasury::Trait for Runtime {
	type ModuleId = TreasuryModuleId;
	type Currency = Balances;
	type ApproveOrigin = ApproveOrigin;
	type RejectOrigin = MoreThanHalfCouncil;
	type Tippers = ElectionsPhragmen;
	type TipCountdown = TipCountdown;
	type TipFindersFee = TipFindersFee;
	type TipReportDepositBase = TipReportDepositBase;
	type TipReportDepositPerByte = TipReportDepositPerByte;
	type Event = Event;
	type ProposalRejection = Treasury;
	type ProposalBond = ProposalBond;
	type ProposalBondMinimum = ProposalBondMinimum;
	type SpendPeriod = SpendPeriod;
	type Burn = Burn;
	type BurnDestination = ();
	type WeightInfo = ();
}

parameter_types! {
	pub OffencesWeightSoftLimit: Weight = Perbill::from_percent(60) * MaximumBlockWeight::get();
}

impl pallet_offences::Trait for Runtime {
	type Event = Event;
	type IdentificationTuple = pallet_session::historical::IdentificationTuple<Self>;
	type OnOffenceHandler = Staking;
	type WeightSoftLimit = OffencesWeightSoftLimit;
	type WeightInfo = ();
}

impl pallet_authority_discovery::Trait for Runtime {}

parameter_types! {
	pub const SessionDuration: BlockNumber = EPOCH_DURATION_IN_BLOCKS as _;
}

parameter_types! {
	pub const StakingUnsignedPriority: TransactionPriority = TransactionPriority::max_value() / 2;
	pub const ImOnlineUnsignedPriority: TransactionPriority = TransactionPriority::max_value();
}

impl pallet_im_online::Trait for Runtime {
	type AuthorityId = ImOnlineId;
	type Event = Event;
	type SessionDuration = SessionDuration;
	type ReportUnresponsiveness = Offences;
	type UnsignedPriority = ImOnlineUnsignedPriority;
	type WeightInfo = ();
}

impl pallet_grandpa::Trait for Runtime {
	type Event = Event;
	type Call = Call;

	type KeyOwnerProof =
	<Self::KeyOwnerProofSystem as KeyOwnerProofSystem<(KeyTypeId, GrandpaId)>>::Proof;

	type KeyOwnerIdentification = <Self::KeyOwnerProofSystem as KeyOwnerProofSystem<(
		KeyTypeId,
		GrandpaId,
	)>>::IdentificationTuple;

	type KeyOwnerProofSystem = Historical;

	type HandleEquivocation = pallet_grandpa::EquivocationHandler<Self::KeyOwnerIdentification, Offences>;
}

parameter_types! {
	pub WindowSize: BlockNumber = pallet_finality_tracker::DEFAULT_WINDOW_SIZE.into();
	pub ReportLatency: BlockNumber = pallet_finality_tracker::DEFAULT_REPORT_LATENCY.into();
}

impl pallet_finality_tracker::Trait for Runtime {
	type OnFinalizationStalled = ();
	type WindowSize = WindowSize;
	type ReportLatency = ReportLatency;
}

/// Submits a transaction with the node's public and signature type. Adheres to the signed extension
/// format of the chain.
impl<LocalCall> frame_system::offchain::CreateSignedTransaction<LocalCall> for Runtime where
	Call: From<LocalCall>,
{
	fn create_transaction<C: frame_system::offchain::AppCrypto<Self::Public, Self::Signature>>(
		call: Call,
		public: <Signature as Verify>::Signer,
		account: AccountId,
		nonce: <Runtime as frame_system::Trait>::Index,
	) -> Option<(Call, <UncheckedExtrinsic as ExtrinsicT>::SignaturePayload)> {
		// take the biggest period possible.
		let period = BlockHashCount::get()
			.checked_next_power_of_two()
			.map(|c| c / 2)
			.unwrap_or(2) as u64;

		let current_block = System::block_number()
			.saturated_into::<u64>()
			// The `System::block_number` is initialized with `n+1`,
			// so the actual block number is `n`.
			.saturating_sub(1);
		let tip = 0;
		let extra: SignedExtra = (
			frame_system::CheckSpecVersion::<Runtime>::new(),
			frame_system::CheckTxVersion::<Runtime>::new(),
			frame_system::CheckGenesis::<Runtime>::new(),
			frame_system::CheckMortality::<Runtime>::from(generic::Era::mortal(period, current_block)),
			frame_system::CheckNonce::<Runtime>::from(nonce),
			frame_system::CheckWeight::<Runtime>::new(),
			pallet_transaction_payment::ChargeTransactionPayment::<Runtime>::from(tip),
			claims::PrevalidateAttests::<Runtime>::new(),
		);
		let raw_payload = SignedPayload::new(call, extra).map_err(|e| {
			debug::warn!("Unable to create signed payload: {:?}", e);
		}).ok()?;
		let signature = raw_payload.using_encoded(|payload| {
			C::sign(payload, public)
		})?;
		let (call, extra, _) = raw_payload.deconstruct();
		Some((call, (account, signature, extra)))
	}
}

impl frame_system::offchain::SigningTypes for Runtime {
	type Public = <Signature as Verify>::Signer;
	type Signature = Signature;
}

impl<C> frame_system::offchain::SendTransactionTypes<C> for Runtime where Call: From<C> {
	type Extrinsic = UncheckedExtrinsic;
	type OverarchingCall = Call;
}

parameter_types! {
	pub const ParathreadDeposit: Balance = 500 * DOLLARS;
	pub const QueueSize: usize = 2;
	pub const MaxRetries: u32 = 3;
}

parameter_types! {
	pub Prefix: &'static [u8] = b"Pay DOTs to the Polkadot account:";
}

impl claims::Trait for Runtime {
	type Event = Event;
	type VestingSchedule = Vesting;
	type Prefix = Prefix;
	/// At least 3/4 of the council must agree to a claim move before it can happen.
	type MoveClaimOrigin = pallet_collective::EnsureProportionAtLeast<_3, _4, AccountId, CouncilCollective>;
}

parameter_types! {
	pub const MinVestedTransfer: Balance = 100 * DOLLARS;
}

impl pallet_vesting::Trait for Runtime {
	type Event = Event;
	type Currency = Balances;
	type BlockNumberToBalance = ConvertInto;
	type MinVestedTransfer = MinVestedTransfer;
	type WeightInfo = ();
}

impl pallet_utility::Trait for Runtime {
	type Event = Event;
	type Call = Call;
	type WeightInfo = weights::pallet_utility::WeightInfo;
}

parameter_types! {
	// One storage item; key size is 32; value is size 4+4+16+32 bytes = 56 bytes.
	pub const DepositBase: Balance = deposit(1, 88);
	// Additional storage item size of 32 bytes.
	pub const DepositFactor: Balance = deposit(0, 32);
	pub const MaxSignatories: u16 = 100;
}

impl pallet_multisig::Trait for Runtime {
	type Event = Event;
	type Call = Call;
	type Currency = Balances;
	type DepositBase = DepositBase;
	type DepositFactor = DepositFactor;
	type MaxSignatories = MaxSignatories;
	type WeightInfo = ();
}

parameter_types! {
	// One storage item; key size 32, value size 8; .
	pub const ProxyDepositBase: Balance = deposit(1, 8);
	// Additional storage item size of 33 bytes.
	pub const ProxyDepositFactor: Balance = deposit(0, 33);
	pub const MaxProxies: u16 = 32;
	pub const AnnouncementDepositBase: Balance = deposit(1, 8);
	pub const AnnouncementDepositFactor: Balance = deposit(0, 66);
	pub const MaxPending: u16 = 32;
}

<<<<<<< HEAD
=======
impl<I: frame_support::traits::Instance> dummy::Trait<I> for Runtime {
	type Event = Event;
}

>>>>>>> 61dd388b
/// The type used to represent the kinds of proxying allowed.
#[derive(Copy, Clone, Eq, PartialEq, Ord, PartialOrd, Encode, Decode, RuntimeDebug)]
pub enum ProxyType {
	Any = 0,
	NonTransfer = 1,
	Governance = 2,
	Staking = 3,
	// Skip 4 as it is now removed (was SudoBalances)
	IdentityJudgement = 5,
}

#[cfg(test)]
mod proxt_type_tests {
	use super::*;

	#[derive(Copy, Clone, Eq, PartialEq, Ord, PartialOrd, Encode, Decode, RuntimeDebug)]
	pub enum OldProxyType {
		Any,
		NonTransfer,
		Governance,
		Staking,
		SudoBalances,
		IdentityJudgement,
	}

	#[test]
	fn proxy_type_decodes_correctly() {
		for (i, j) in vec![
			(OldProxyType::Any, ProxyType::Any),
			(OldProxyType::NonTransfer, ProxyType::NonTransfer),
			(OldProxyType::Governance, ProxyType::Governance),
			(OldProxyType::Staking, ProxyType::Staking),
			(OldProxyType::IdentityJudgement, ProxyType::IdentityJudgement),
		].into_iter() {
			assert_eq!(i.encode(), j.encode());
		}
		assert!(ProxyType::decode(&mut &OldProxyType::SudoBalances.encode()[..]).is_err());
	}
}

impl Default for ProxyType { fn default() -> Self { Self::Any } }
impl InstanceFilter<Call> for ProxyType {
	fn filter(&self, c: &Call) -> bool {
		match self {
			ProxyType::Any => true,
			ProxyType::NonTransfer => matches!(c,
				Call::System(..) |
				Call::Scheduler(..) |
				Call::Babe(..) |
				Call::Timestamp(..) |
				Call::Indices(pallet_indices::Call::claim(..)) |
				Call::Indices(pallet_indices::Call::free(..)) |
				Call::Indices(pallet_indices::Call::freeze(..)) |
				// Specifically omitting Indices `transfer`, `force_transfer`
				// Specifically omitting the entire Balances pallet
				Call::Authorship(..) |
				Call::Staking(..) |
				Call::Offences(..) |
				Call::Session(..) |
				Call::FinalityTracker(..) |
				Call::Grandpa(..) |
				Call::ImOnline(..) |
				Call::AuthorityDiscovery(..) |
				Call::Democracy(..) |
				Call::Council(..) |
				Call::TechnicalCommittee(..) |
				Call::ElectionsPhragmen(..) |
				Call::TechnicalMembership(..) |
				Call::Treasury(..) |
				Call::Claims(..) |
				Call::Vesting(pallet_vesting::Call::vest(..)) |
				Call::Vesting(pallet_vesting::Call::vest_other(..)) |
				// Specifically omitting Vesting `vested_transfer`, and `force_vested_transfer`
				Call::Utility(..) |
				Call::Identity(..) |
				Call::Proxy(..) |
				Call::Multisig(..)
			),
			ProxyType::Governance => matches!(c,
				Call::Democracy(..) | Call::Council(..) | Call::TechnicalCommittee(..)
					| Call::ElectionsPhragmen(..) | Call::Treasury(..) | Call::Utility(..)
			),
			ProxyType::Staking => matches!(c,
				Call::Staking(..) | Call::Utility(pallet_utility::Call::batch(..)) | Call::Utility(..)
			),
			ProxyType::IdentityJudgement => matches!(c,
				Call::Identity(pallet_identity::Call::provide_judgement(..))
				| Call::Utility(pallet_utility::Call::batch(..))
			)
		}
	}
	fn is_superset(&self, o: &Self) -> bool {
		match (self, o) {
			(x, y) if x == y => true,
			(ProxyType::Any, _) => true,
			(_, ProxyType::Any) => false,
			(ProxyType::NonTransfer, _) => true,
			_ => false,
		}
	}
}

impl pallet_proxy::Trait for Runtime {
	type Event = Event;
	type Call = Call;
	type Currency = Balances;
	type ProxyType = ProxyType;
	type ProxyDepositBase = ProxyDepositBase;
	type ProxyDepositFactor = ProxyDepositFactor;
	type MaxProxies = MaxProxies;
	type WeightInfo = weights::pallet_proxy::WeightInfo;
	type MaxPending = MaxPending;
	type CallHasher = BlakeTwo256;
	type AnnouncementDepositBase = AnnouncementDepositBase;
	type AnnouncementDepositFactor = AnnouncementDepositFactor;
}

pub struct CustomOnRuntimeUpgrade;
impl frame_support::traits::OnRuntimeUpgrade for CustomOnRuntimeUpgrade {
	fn on_runtime_upgrade() -> frame_support::weights::Weight {
<<<<<<< HEAD
		use frame_support::storage::{StorageMap, IterableStorageMap};
		use pallet_democracy::{VotingOf, Conviction, Voting::Direct, AccountVote::Standard};
		// Cancel convictions for Referendum Zero (for removing Sudo - this is something we would
		// have done anyway).
		for (who, mut voting) in VotingOf::<Runtime>::iter() {
			if let Direct { ref mut votes, .. } = voting {
				if let Some((0, Standard { ref mut vote, .. })) = votes.first_mut() {
					vote.conviction = Conviction::None
				}
			}
			VotingOf::<Runtime>::insert(who, voting);
		}

		// Update scheduler origin usage
		#[derive(Encode, Decode)]
		#[allow(non_camel_case_types)]
		pub enum OldOriginCaller {
			system(frame_system::Origin<Runtime>),
			pallet_collective_Instance1(
				pallet_collective::Origin<Runtime, pallet_collective::Instance1>
			),
			pallet_collective_Instance2(
				pallet_collective::Origin<Runtime, pallet_collective::Instance2>
			),
		}

		impl Into<OriginCaller> for OldOriginCaller {
			fn into(self) -> OriginCaller {
				match self {
					OldOriginCaller::system(o) => OriginCaller::system(o),
					OldOriginCaller::pallet_collective_Instance1(o) =>
						OriginCaller::pallet_collective_Instance1(o),
					OldOriginCaller::pallet_collective_Instance2(o) =>
						OriginCaller::pallet_collective_Instance2(o),
				}
			}
		}

		pallet_scheduler::Module::<Runtime>::migrate_origin::<OldOriginCaller>();

		<Runtime as frame_system::Trait>::MaximumBlockWeight::get()

=======
		purchase::remove_pallet::<Runtime>()
>>>>>>> 61dd388b
	}
}

construct_runtime! {
	pub enum Runtime where
		Block = Block,
		NodeBlock = primitives::v1::Block,
		UncheckedExtrinsic = UncheckedExtrinsic
	{
		// Basic stuff; balances is uncallable initially.
		System: frame_system::{Module, Call, Storage, Config, Event<T>} = 0,
		RandomnessCollectiveFlip: pallet_randomness_collective_flip::{Module, Storage} = 31,
		Scheduler: pallet_scheduler::{Module, Call, Storage, Event<T>} = 1,

		// Must be before session.
		Babe: pallet_babe::{Module, Call, Storage, Config, Inherent, ValidateUnsigned} = 2,

		Timestamp: pallet_timestamp::{Module, Call, Storage, Inherent} = 3,
		Indices: pallet_indices::{Module, Call, Storage, Config<T>, Event<T>} = 4,
		Balances: pallet_balances::{Module, Call, Storage, Config<T>, Event<T>} = 5,
		TransactionPayment: pallet_transaction_payment::{Module, Storage} = 32,

		// Consensus support.
		Authorship: pallet_authorship::{Module, Call, Storage} = 6,
		Staking: pallet_staking::{Module, Call, Storage, Config<T>, Event<T>, ValidateUnsigned} = 7,
		Offences: pallet_offences::{Module, Call, Storage, Event} = 8,
		Historical: session_historical::{Module} = 33,
		Session: pallet_session::{Module, Call, Storage, Event, Config<T>} = 9,
		FinalityTracker: pallet_finality_tracker::{Module, Call, Storage, Inherent} = 10,
		Grandpa: pallet_grandpa::{Module, Call, Storage, Config, Event, ValidateUnsigned} = 11,
		ImOnline: pallet_im_online::{Module, Call, Storage, Event<T>, ValidateUnsigned, Config<T>} = 12,
		AuthorityDiscovery: pallet_authority_discovery::{Module, Call, Config} = 13,

		// Governance stuff.
<<<<<<< HEAD
		Democracy: pallet_democracy::{Module, Call, Storage, Config, Event<T>} = 14,
		Council: pallet_collective::<Instance1>::{Module, Call, Storage, Origin<T>, Event<T>, Config<T>} = 15,
		TechnicalCommittee: pallet_collective::<Instance2>::{Module, Call, Storage, Origin<T>, Event<T>, Config<T>} = 16,
		ElectionsPhragmen: pallet_elections_phragmen::{Module, Call, Storage, Event<T>, Config<T>} = 17,
		TechnicalMembership: pallet_membership::<Instance1>::{Module, Call, Storage, Event<T>, Config<T>} = 18,
		Treasury: pallet_treasury::{Module, Call, Storage, Event<T>} = 19,
=======
		Democracy: pallet_democracy::{Module, Call, Storage, Config, Event<T>},
		Council: pallet_collective::<Instance1>::{Module, Call, Storage, Origin<T>, Event<T>, Config<T>},
		TechnicalCommittee: pallet_collective::<Instance2>::{Module, Call, Storage, Origin<T>, Event<T>, Config<T>},
		ElectionsPhragmen: pallet_elections_phragmen::{Module, Call, Storage, Event<T>, Config<T>},
		TechnicalMembership: pallet_membership::<Instance1>::{Module, Call, Storage, Event<T>, Config<T>},
		Treasury: pallet_treasury::{Module, Call, Storage, Event<T>},

		// Old parachains stuff. All dummies to avoid messing up the transaction indices.
		DummyParachains: dummy::<Instance0>::{Module, Call},
		DummyAttestations: dummy::<Instance1>::{Module, Call},
		DummySlots: dummy::<Instance2>::{Module, Call, Event<T>},
		DummyRegistrar: dummy::<Instance3>::{Module, Call, Event<T>},
>>>>>>> 61dd388b

		// Claims. Usable initially.
		Claims: claims::{Module, Call, Storage, Event<T>, Config<T>, ValidateUnsigned} = 24,
		// Vesting. Usable initially, but removed once all vesting is finished.
		Vesting: pallet_vesting::{Module, Call, Storage, Event<T>, Config<T>} = 25,
		// Cunning utilities. Usable initially.
		Utility: pallet_utility::{Module, Call, Event} = 26,

<<<<<<< HEAD
		// DOT Purchase module. Late addition; this is in place of Sudo.
		Purchase: purchase::{Module, Call, Storage, Event<T>} = 27,
=======
		// Old spot for the purchase pallet. Can be replaced later by a new pallet.
		DummyPurchase: dummy::<Instance4>::{Module, Call, Event<T>},
>>>>>>> 61dd388b

		// Identity. Late addition.
		Identity: pallet_identity::{Module, Call, Storage, Event<T>} = 28,

		// Proxy module. Late addition.
		Proxy: pallet_proxy::{Module, Call, Storage, Event<T>} = 29,

		// Multisig dispatch. Late addition.
		Multisig: pallet_multisig::{Module, Call, Storage, Event<T>} = 30,
	}
}

/// The address format for describing accounts.
pub type Address = AccountId;
/// Block header type as expected by this runtime.
pub type Header = generic::Header<BlockNumber, BlakeTwo256>;
/// Block type as expected by this runtime.
pub type Block = generic::Block<Header, UncheckedExtrinsic>;
/// A Block signed with a Justification
pub type SignedBlock = generic::SignedBlock<Block>;
/// BlockId type as expected by this runtime.
pub type BlockId = generic::BlockId<Block>;
/// The SignedExtension to the basic transaction logic.
pub type SignedExtra = (
	frame_system::CheckSpecVersion<Runtime>,
	frame_system::CheckTxVersion<Runtime>,
	frame_system::CheckGenesis<Runtime>,
	frame_system::CheckMortality<Runtime>,
	frame_system::CheckNonce<Runtime>,
	frame_system::CheckWeight<Runtime>,
	pallet_transaction_payment::ChargeTransactionPayment<Runtime>,
	claims::PrevalidateAttests<Runtime>,
);
/// Unchecked extrinsic type as expected by this runtime.
pub type UncheckedExtrinsic = generic::UncheckedExtrinsic<Address, Call, Signature, SignedExtra>;
/// Extrinsic type that has already been checked.
pub type CheckedExtrinsic = generic::CheckedExtrinsic<AccountId, Nonce, Call>;
/// Executive: handles dispatch to the various modules.
pub type Executive = frame_executive::Executive<
	Runtime,
	Block,
	frame_system::ChainContext<Runtime>,
	Runtime,
	AllModules,
	CustomOnRuntimeUpgrade
>;
/// The payload being signed in transactions.
pub type SignedPayload = generic::SignedPayload<Call, SignedExtra>;

#[cfg(not(feature = "disable-runtime-api"))]
sp_api::impl_runtime_apis! {
	impl sp_api::Core<Block> for Runtime {
		fn version() -> RuntimeVersion {
			VERSION
		}

		fn execute_block(block: Block) {
			Executive::execute_block(block)
		}

		fn initialize_block(header: &<Block as BlockT>::Header) {
			Executive::initialize_block(header)
		}
	}

	impl sp_api::Metadata<Block> for Runtime {
		fn metadata() -> OpaqueMetadata {
			Runtime::metadata().into()
		}
	}

	impl block_builder_api::BlockBuilder<Block> for Runtime {
		fn apply_extrinsic(extrinsic: <Block as BlockT>::Extrinsic) -> ApplyExtrinsicResult {
			Executive::apply_extrinsic(extrinsic)
		}

		fn finalize_block() -> <Block as BlockT>::Header {
			Executive::finalize_block()
		}

		fn inherent_extrinsics(data: inherents::InherentData) -> Vec<<Block as BlockT>::Extrinsic> {
			data.create_extrinsics()
		}

		fn check_inherents(
			block: Block,
			data: inherents::InherentData,
		) -> inherents::CheckInherentsResult {
			data.check_extrinsics(&block)
		}

		fn random_seed() -> <Block as BlockT>::Hash {
			RandomnessCollectiveFlip::random_seed()
		}
	}

	impl tx_pool_api::runtime_api::TaggedTransactionQueue<Block> for Runtime {
		fn validate_transaction(
			source: TransactionSource,
			tx: <Block as BlockT>::Extrinsic,
		) -> TransactionValidity {
			Executive::validate_transaction(source, tx)
		}
	}

	impl offchain_primitives::OffchainWorkerApi<Block> for Runtime {
		fn offchain_worker(header: &<Block as BlockT>::Header) {
			Executive::offchain_worker(header)
		}
	}
	// Dummy implementation to continue supporting old parachains runtime temporarily.
	impl p_v0::ParachainHost<Block> for Runtime {
		fn validators() -> Vec<p_v0::ValidatorId> {
			// this is a compile-time check of size equality. note that we don't invoke
			// the function and nothing here is unsafe.
			let _ = core::mem::transmute::<p_v0::ValidatorId, AccountId>;

			// Yes, these aren't actually the parachain session keys.
			// It doesn't matter, but we shouldn't return a zero-sized vector here.
			// As there are no parachains
			Session::validators()
				.into_iter()
				.map(|k| k.using_encoded(|s| Decode::decode(&mut &s[..]))
					.expect("correct size and raw-bytes; qed"))
				.collect()
		}
		fn duty_roster() -> p_v0::DutyRoster {
			let v = Session::validators();
			p_v0::DutyRoster { validator_duty: (0..v.len()).map(|_| p_v0::Chain::Relay).collect() }
		}
		fn active_parachains() -> Vec<(p_v0::Id, Option<(p_v0::CollatorId, p_v0::Retriable)>)> {
			Vec::new()
		}
		fn global_validation_data() -> p_v0::GlobalValidationData {
			p_v0::GlobalValidationData {
				max_code_size: 1,
				max_head_data_size: 1,
				block_number: System::block_number().saturating_sub(1),
			}
		}
		fn local_validation_data(_id: p_v0::Id) -> Option<p_v0::LocalValidationData> {
			None
		}
		fn parachain_code(_id: p_v0::Id) -> Option<p_v0::ValidationCode> {
			None
		}
		fn get_heads(_extrinsics: Vec<<Block as BlockT>::Extrinsic>)
			-> Option<Vec<p_v0::AbridgedCandidateReceipt>>
		{
			None
		}
		fn signing_context() -> p_v0::SigningContext {
			p_v0::SigningContext {
				parent_hash: System::parent_hash(),
				session_index: Session::current_index(),
			}
		}
		fn downward_messages(_id: p_v0::Id) -> Vec<p_v0::DownwardMessage> {
			Vec::new()
		}
	}

	impl fg_primitives::GrandpaApi<Block> for Runtime {
		fn grandpa_authorities() -> Vec<(GrandpaId, u64)> {
			Grandpa::grandpa_authorities()
		}

		fn submit_report_equivocation_unsigned_extrinsic(
			equivocation_proof: fg_primitives::EquivocationProof<
				<Block as BlockT>::Hash,
				sp_runtime::traits::NumberFor<Block>,
			>,
			key_owner_proof: fg_primitives::OpaqueKeyOwnershipProof,
		) -> Option<()> {
			let key_owner_proof = key_owner_proof.decode()?;

			Grandpa::submit_unsigned_equivocation_report(
				equivocation_proof,
				key_owner_proof,
			)
		}

		fn generate_key_ownership_proof(
			_set_id: fg_primitives::SetId,
			authority_id: fg_primitives::AuthorityId,
		) -> Option<fg_primitives::OpaqueKeyOwnershipProof> {
			use codec::Encode;

			Historical::prove((fg_primitives::KEY_TYPE, authority_id))
				.map(|p| p.encode())
				.map(fg_primitives::OpaqueKeyOwnershipProof::new)
		}
	}

	impl babe_primitives::BabeApi<Block> for Runtime {
		fn configuration() -> babe_primitives::BabeGenesisConfiguration {
			// The choice of `c` parameter (where `1 - c` represents the
			// probability of a slot being empty), is done in accordance to the
			// slot duration and expected target block time, for safely
			// resisting network delays of maximum two seconds.
			// <https://research.web3.foundation/en/latest/polkadot/BABE/Babe/#6-practical-results>
			babe_primitives::BabeGenesisConfiguration {
				slot_duration: Babe::slot_duration(),
				epoch_length: EpochDuration::get(),
				c: PRIMARY_PROBABILITY,
				genesis_authorities: Babe::authorities(),
				randomness: Babe::randomness(),
				allowed_slots: babe_primitives::AllowedSlots::PrimaryAndSecondaryVRFSlots,
			}
		}

		fn current_epoch_start() -> babe_primitives::SlotNumber {
			Babe::current_epoch_start()
		}

		fn generate_key_ownership_proof(
			_slot_number: babe_primitives::SlotNumber,
			authority_id: babe_primitives::AuthorityId,
		) -> Option<babe_primitives::OpaqueKeyOwnershipProof> {
			use codec::Encode;

			Historical::prove((babe_primitives::KEY_TYPE, authority_id))
				.map(|p| p.encode())
				.map(babe_primitives::OpaqueKeyOwnershipProof::new)
		}

		fn submit_report_equivocation_unsigned_extrinsic(
			equivocation_proof: babe_primitives::EquivocationProof<<Block as BlockT>::Header>,
			key_owner_proof: babe_primitives::OpaqueKeyOwnershipProof,
		) -> Option<()> {
			let key_owner_proof = key_owner_proof.decode()?;

			Babe::submit_unsigned_equivocation_report(
				equivocation_proof,
				key_owner_proof,
			)
		}
	}

	impl authority_discovery_primitives::AuthorityDiscoveryApi<Block> for Runtime {
		fn authorities() -> Vec<AuthorityDiscoveryId> {
			AuthorityDiscovery::authorities()
		}
	}

	impl sp_session::SessionKeys<Block> for Runtime {
		fn generate_session_keys(seed: Option<Vec<u8>>) -> Vec<u8> {
			SessionKeys::generate(seed)
		}

		fn decode_session_keys(
			encoded: Vec<u8>,
		) -> Option<Vec<(Vec<u8>, sp_core::crypto::KeyTypeId)>> {
			SessionKeys::decode_into_raw_public_keys(&encoded)
		}
	}

	impl frame_system_rpc_runtime_api::AccountNonceApi<Block, AccountId, Nonce> for Runtime {
		fn account_nonce(account: AccountId) -> Nonce {
			System::account_nonce(account)
		}
	}

	impl pallet_transaction_payment_rpc_runtime_api::TransactionPaymentApi<
		Block,
		Balance,
	> for Runtime {
		fn query_info(uxt: <Block as BlockT>::Extrinsic, len: u32) -> RuntimeDispatchInfo<Balance> {
			TransactionPayment::query_info(uxt, len)
		}
	}

	#[cfg(feature = "runtime-benchmarks")]
	impl frame_benchmarking::Benchmark<Block> for Runtime {
		fn dispatch_benchmark(
			config: frame_benchmarking::BenchmarkConfig
		) -> Result<Vec<frame_benchmarking::BenchmarkBatch>, RuntimeString> {
			use frame_benchmarking::{Benchmarking, BenchmarkBatch, add_benchmark, TrackedStorageKey};
			// Trying to add benchmarks directly to the Session Pallet caused cyclic dependency issues.
			// To get around that, we separated the Session benchmarks into its own crate, which is why
			// we need these two lines below.
			use pallet_session_benchmarking::Module as SessionBench;
			use pallet_offences_benchmarking::Module as OffencesBench;
			use frame_system_benchmarking::Module as SystemBench;

			impl pallet_session_benchmarking::Trait for Runtime {}
			impl pallet_offences_benchmarking::Trait for Runtime {}
			impl frame_system_benchmarking::Trait for Runtime {}

			let whitelist: Vec<TrackedStorageKey> = vec![
				// Block Number
				hex_literal::hex!("26aa394eea5630e07c48ae0c9558cef702a5c1b19ab7a04f536c519aca4983ac").to_vec().into(),
				// Total Issuance
				hex_literal::hex!("c2261276cc9d1f8598ea4b6a74b15c2f57c875e4cff74148e4628f264b974c80").to_vec().into(),
				// Execution Phase
				hex_literal::hex!("26aa394eea5630e07c48ae0c9558cef7ff553b5a9862a516939d82b3d3d8661a").to_vec().into(),
				// Event Count
				hex_literal::hex!("26aa394eea5630e07c48ae0c9558cef70a98fdbe9ce6c55837576c60c7af3850").to_vec().into(),
				// System Events
				hex_literal::hex!("26aa394eea5630e07c48ae0c9558cef780d41e5e16056765bc8461851072c9d7").to_vec().into(),
				// Treasury Account
				hex_literal::hex!("26aa394eea5630e07c48ae0c9558cef7b99d880ec681799c0cf30e8886371da95ecffd7b6c0f78751baa9d281e0bfa3a6d6f646c70792f74727372790000000000000000000000000000000000000000").to_vec().into(),
			];

			let mut batches = Vec::<BenchmarkBatch>::new();
			let params = (&config, &whitelist);
			// Polkadot
			add_benchmark!(params, batches, claims, Claims);
			// Substrate
			add_benchmark!(params, batches, pallet_balances, Balances);
			add_benchmark!(params, batches, pallet_collective, Council);
			add_benchmark!(params, batches, pallet_democracy, Democracy);
			add_benchmark!(params, batches, pallet_elections_phragmen, ElectionsPhragmen);
			add_benchmark!(params, batches, pallet_im_online, ImOnline);
			add_benchmark!(params, batches, pallet_offences, OffencesBench::<Runtime>);
			add_benchmark!(params, batches, pallet_scheduler, Scheduler);
			add_benchmark!(params, batches, pallet_session, SessionBench::<Runtime>);
			add_benchmark!(params, batches, pallet_staking, Staking);
			add_benchmark!(params, batches, frame_system, SystemBench::<Runtime>);
			add_benchmark!(params, batches, pallet_timestamp, Timestamp);
			add_benchmark!(params, batches, pallet_treasury, Treasury);
			add_benchmark!(params, batches, pallet_vesting, Vesting);

			if batches.is_empty() { return Err("Benchmark not found for this pallet.".into()) }
			Ok(batches)
		}
	}
}<|MERGE_RESOLUTION|>--- conflicted
+++ resolved
@@ -108,14 +108,6 @@
 impl Filter<Call> for BaseFilter {
 	fn filter(call: &Call) -> bool {
 		match call {
-<<<<<<< HEAD
-=======
-			// Parachains stuff
-			Call::DummyParachains(_) | Call::DummyAttestations(_) | Call::DummySlots(_) | Call::DummyRegistrar(_) |
-			Call::DummyPurchase(_) =>
-				false,
-
->>>>>>> 61dd388b
 			// These modules are all allowed to be called by transactions:
 			Call::Democracy(_) | Call::Council(_) | Call::TechnicalCommittee(_) |
 			Call::TechnicalMembership(_) | Call::Treasury(_) | Call::ElectionsPhragmen(_) |
@@ -753,13 +745,6 @@
 	pub const MaxPending: u16 = 32;
 }
 
-<<<<<<< HEAD
-=======
-impl<I: frame_support::traits::Instance> dummy::Trait<I> for Runtime {
-	type Event = Event;
-}
-
->>>>>>> 61dd388b
 /// The type used to represent the kinds of proxying allowed.
 #[derive(Copy, Clone, Eq, PartialEq, Ord, PartialOrd, Encode, Decode, RuntimeDebug)]
 pub enum ProxyType {
@@ -880,19 +865,7 @@
 pub struct CustomOnRuntimeUpgrade;
 impl frame_support::traits::OnRuntimeUpgrade for CustomOnRuntimeUpgrade {
 	fn on_runtime_upgrade() -> frame_support::weights::Weight {
-<<<<<<< HEAD
-		use frame_support::storage::{StorageMap, IterableStorageMap};
-		use pallet_democracy::{VotingOf, Conviction, Voting::Direct, AccountVote::Standard};
-		// Cancel convictions for Referendum Zero (for removing Sudo - this is something we would
-		// have done anyway).
-		for (who, mut voting) in VotingOf::<Runtime>::iter() {
-			if let Direct { ref mut votes, .. } = voting {
-				if let Some((0, Standard { ref mut vote, .. })) = votes.first_mut() {
-					vote.conviction = Conviction::None
-				}
-			}
-			VotingOf::<Runtime>::insert(who, voting);
-		}
+		purchase::remove_pallet::<Runtime>()
 
 		// Update scheduler origin usage
 		#[derive(Encode, Decode)]
@@ -922,10 +895,6 @@
 		pallet_scheduler::Module::<Runtime>::migrate_origin::<OldOriginCaller>();
 
 		<Runtime as frame_system::Trait>::MaximumBlockWeight::get()
-
-=======
-		purchase::remove_pallet::<Runtime>()
->>>>>>> 61dd388b
 	}
 }
 
@@ -960,27 +929,12 @@
 		AuthorityDiscovery: pallet_authority_discovery::{Module, Call, Config} = 13,
 
 		// Governance stuff.
-<<<<<<< HEAD
 		Democracy: pallet_democracy::{Module, Call, Storage, Config, Event<T>} = 14,
 		Council: pallet_collective::<Instance1>::{Module, Call, Storage, Origin<T>, Event<T>, Config<T>} = 15,
 		TechnicalCommittee: pallet_collective::<Instance2>::{Module, Call, Storage, Origin<T>, Event<T>, Config<T>} = 16,
 		ElectionsPhragmen: pallet_elections_phragmen::{Module, Call, Storage, Event<T>, Config<T>} = 17,
 		TechnicalMembership: pallet_membership::<Instance1>::{Module, Call, Storage, Event<T>, Config<T>} = 18,
 		Treasury: pallet_treasury::{Module, Call, Storage, Event<T>} = 19,
-=======
-		Democracy: pallet_democracy::{Module, Call, Storage, Config, Event<T>},
-		Council: pallet_collective::<Instance1>::{Module, Call, Storage, Origin<T>, Event<T>, Config<T>},
-		TechnicalCommittee: pallet_collective::<Instance2>::{Module, Call, Storage, Origin<T>, Event<T>, Config<T>},
-		ElectionsPhragmen: pallet_elections_phragmen::{Module, Call, Storage, Event<T>, Config<T>},
-		TechnicalMembership: pallet_membership::<Instance1>::{Module, Call, Storage, Event<T>, Config<T>},
-		Treasury: pallet_treasury::{Module, Call, Storage, Event<T>},
-
-		// Old parachains stuff. All dummies to avoid messing up the transaction indices.
-		DummyParachains: dummy::<Instance0>::{Module, Call},
-		DummyAttestations: dummy::<Instance1>::{Module, Call},
-		DummySlots: dummy::<Instance2>::{Module, Call, Event<T>},
-		DummyRegistrar: dummy::<Instance3>::{Module, Call, Event<T>},
->>>>>>> 61dd388b
 
 		// Claims. Usable initially.
 		Claims: claims::{Module, Call, Storage, Event<T>, Config<T>, ValidateUnsigned} = 24,
@@ -988,14 +942,6 @@
 		Vesting: pallet_vesting::{Module, Call, Storage, Event<T>, Config<T>} = 25,
 		// Cunning utilities. Usable initially.
 		Utility: pallet_utility::{Module, Call, Event} = 26,
-
-<<<<<<< HEAD
-		// DOT Purchase module. Late addition; this is in place of Sudo.
-		Purchase: purchase::{Module, Call, Storage, Event<T>} = 27,
-=======
-		// Old spot for the purchase pallet. Can be replaced later by a new pallet.
-		DummyPurchase: dummy::<Instance4>::{Module, Call, Event<T>},
->>>>>>> 61dd388b
 
 		// Identity. Late addition.
 		Identity: pallet_identity::{Module, Call, Storage, Event<T>} = 28,
