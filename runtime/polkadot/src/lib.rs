// Copyright 2017-2020 Parity Technologies (UK) Ltd.
// This file is part of Polkadot.

// Polkadot is free software: you can redistribute it and/or modify
// it under the terms of the GNU General Public License as published by
// the Free Software Foundation, either version 3 of the License, or
// (at your option) any later version.

// Polkadot is distributed in the hope that it will be useful,
// but WITHOUT ANY WARRANTY; without even the implied warranty of
// MERCHANTABILITY or FITNESS FOR A PARTICULAR PURPOSE.  See the
// GNU General Public License for more details.

// You should have received a copy of the GNU General Public License
// along with Polkadot.  If not, see <http://www.gnu.org/licenses/>.

//! The Polkadot runtime. This can be compiled with `#[no_std]`, ready for Wasm.

#![cfg_attr(not(feature = "std"), no_std)]
// `construct_runtime!` does a lot of recursion and requires us to increase the limit to 256.
#![recursion_limit="256"]

use runtime_common::{
	dummy, purchase, claims, SlowAdjustingFeeUpdate,
	impls::{CurrencyToVoteHandler, ToAuthor},
	NegativeImbalance, BlockHashCount, BlockWeights, BlockLength, RocksDbWeight,
	ParachainSessionKeyPlaceholder,
};

use sp_std::prelude::*;
use sp_core::u32_trait::{_1, _2, _3, _4, _5};
use codec::{Encode, Decode};
use primitives::v1::{
	AccountId, AccountIndex, Balance, BlockNumber, Hash, Nonce, Signature, Moment,
};
use primitives::v0 as p_v0;
use sp_runtime::{create_runtime_str, generic, impl_opaque_keys, ModuleId, ApplyExtrinsicResult, KeyTypeId, Percent, Permill, Perbill, transaction_validity::{
	TransactionValidity, TransactionSource, TransactionPriority,
}, curve::PiecewiseLinear, traits::{
	BlakeTwo256, Block as BlockT, OpaqueKeys, ConvertInto, IdentityLookup,
	Extrinsic as ExtrinsicT, SaturatedConversion, Verify,
}};
#[cfg(feature = "runtime-benchmarks")]
use sp_runtime::RuntimeString;
use sp_version::RuntimeVersion;
use pallet_grandpa::{AuthorityId as GrandpaId, fg_primitives};
#[cfg(any(feature = "std", test))]
use sp_version::NativeVersion;
use sp_core::OpaqueMetadata;
use sp_staking::SessionIndex;
use frame_support::{
	parameter_types, construct_runtime, debug, RuntimeDebug,
	traits::{KeyOwnerProofSystem, SplitTwoWays, Randomness, LockIdentifier, Filter},
	weights::Weight,
};
use frame_system::{EnsureRoot, EnsureOneOf};
use pallet_im_online::sr25519::AuthorityId as ImOnlineId;
use authority_discovery_primitives::AuthorityId as AuthorityDiscoveryId;
use pallet_transaction_payment_rpc_runtime_api::RuntimeDispatchInfo;
use pallet_session::historical as session_historical;
use static_assertions::const_assert;

#[cfg(feature = "std")]
pub use pallet_staking::StakerStatus;
#[cfg(any(feature = "std", test))]
pub use sp_runtime::BuildStorage;
pub use pallet_timestamp::Call as TimestampCall;
pub use pallet_balances::Call as BalancesCall;

/// Constant values used within the runtime.
pub mod constants;
use constants::{time::*, currency::*, fee::*};
use frame_support::traits::InstanceFilter;

// Weights used in the runtime.
mod weights;

// Make the WASM binary available.
#[cfg(feature = "std")]
include!(concat!(env!("OUT_DIR"), "/wasm_binary.rs"));

// Polkadot version identifier;
/// Runtime version (Polkadot).
pub const VERSION: RuntimeVersion = RuntimeVersion {
	spec_name: create_runtime_str!("polkadot"),
	impl_name: create_runtime_str!("parity-polkadot"),
	authoring_version: 0,
	spec_version: 24,
	impl_version: 0,
	#[cfg(not(feature = "disable-runtime-api"))]
	apis: RUNTIME_API_VERSIONS,
	#[cfg(feature = "disable-runtime-api")]
	apis: version::create_apis_vec![[]],
	transaction_version: 5,
};

/// Native version.
#[cfg(any(feature = "std", test))]
pub fn native_version() -> NativeVersion {
	NativeVersion {
		runtime_version: VERSION,
		can_author_with: Default::default(),
	}
}

pub struct BaseFilter;
impl Filter<Call> for BaseFilter {
	fn filter(call: &Call) -> bool {
		match call {
			// Parachains stuff
			Call::DummyParachains(_) | Call::DummyAttestations(_) | Call::DummySlots(_) | Call::DummyRegistrar(_) |
			Call::DummyPurchase(_) =>
				false,

			// These modules are all allowed to be called by transactions:
			Call::Democracy(_) | Call::Council(_) | Call::TechnicalCommittee(_) |
			Call::TechnicalMembership(_) | Call::Treasury(_) | Call::ElectionsPhragmen(_) |
			Call::System(_) | Call::Scheduler(_) | Call::Indices(_) |
			Call::Babe(_) | Call::Timestamp(_) | Call::Balances(_) |
			Call::Authorship(_) | Call::Staking(_) | Call::Offences(_) |
			Call::Session(_) | Call::FinalityTracker(_) | Call::Grandpa(_) | Call::ImOnline(_) |
			Call::AuthorityDiscovery(_) |
			Call::Utility(_) | Call::Claims(_) | Call::Vesting(_) |
			Call::Identity(_) | Call::Proxy(_) | Call::Multisig(_)
			=> true,
		}
	}
}

type MoreThanHalfCouncil = EnsureOneOf<
	AccountId,
	EnsureRoot<AccountId>,
	pallet_collective::EnsureProportionMoreThan<_1, _2, AccountId, CouncilCollective>
>;

parameter_types! {
	pub const Version: RuntimeVersion = VERSION;
}

impl frame_system::Trait for Runtime {
	type BaseCallFilter = BaseFilter;
	type BlockWeights = BlockWeights;
	type BlockLength = BlockLength;
	type Origin = Origin;
	type Call = Call;
	type Index = Nonce;
	type BlockNumber = BlockNumber;
	type Hash = Hash;
	type Hashing = BlakeTwo256;
	type AccountId = AccountId;
	type Lookup = IdentityLookup<AccountId>;
	type Header = generic::Header<BlockNumber, BlakeTwo256>;
	type Event = Event;
	type BlockHashCount = BlockHashCount;
	type DbWeight = RocksDbWeight;
	type Version = Version;
	type ModuleToIndex = ModuleToIndex;
	type AccountData = pallet_balances::AccountData<Balance>;
	type OnNewAccount = ();
	type OnKilledAccount = ();
	type SystemWeightInfo = weights::frame_system::WeightInfo;
}

parameter_types! {
	pub MaximumSchedulerWeight: Weight = Perbill::from_percent(80) *
		BlockWeights::get().max_block;
}

impl pallet_scheduler::Trait for Runtime {
	type Event = Event;
	type Origin = Origin;
	type PalletsOrigin = OriginCaller;
	type Call = Call;
	type MaximumWeight = MaximumSchedulerWeight;
	type ScheduleOrigin = EnsureRoot<AccountId>;
	type WeightInfo = ();
}

parameter_types! {
	pub const EpochDuration: u64 = EPOCH_DURATION_IN_BLOCKS as u64;
	pub const ExpectedBlockTime: Moment = MILLISECS_PER_BLOCK;
}

impl pallet_babe::Trait for Runtime {
	type EpochDuration = EpochDuration;
	type ExpectedBlockTime = ExpectedBlockTime;

	// session module is the trigger
	type EpochChangeTrigger = pallet_babe::ExternalTrigger;

	type KeyOwnerProofSystem = Historical;

	type KeyOwnerProof = <Self::KeyOwnerProofSystem as KeyOwnerProofSystem<(
		KeyTypeId,
		pallet_babe::AuthorityId,
	)>>::Proof;

	type KeyOwnerIdentification = <Self::KeyOwnerProofSystem as KeyOwnerProofSystem<(
		KeyTypeId,
		pallet_babe::AuthorityId,
	)>>::IdentificationTuple;

	type HandleEquivocation =
	pallet_babe::EquivocationHandler<Self::KeyOwnerIdentification, Offences>;
}

parameter_types! {
	pub const IndexDeposit: Balance = 10 * DOLLARS;
}

impl pallet_indices::Trait for Runtime {
	type AccountIndex = AccountIndex;
	type Currency = Balances;
	type Deposit = IndexDeposit;
	type Event = Event;
	type WeightInfo = ();
}

parameter_types! {
	pub const ExistentialDeposit: Balance = 100 * CENTS;
}

/// Splits fees 80/20 between treasury and block author.
pub type DealWithFees = SplitTwoWays<
	Balance,
	NegativeImbalance<Runtime>,
	_4, Treasury,   		// 4 parts (80%) goes to the treasury.
	_1, ToAuthor<Runtime>,   	// 1 part (20%) goes to the block author.
>;

impl pallet_balances::Trait for Runtime {
	type Balance = Balance;
	type DustRemoval = ();
	type Event = Event;
	type ExistentialDeposit = ExistentialDeposit;
	type AccountStore = System;
	type WeightInfo = weights::pallet_balances::WeightInfo;
}

parameter_types! {
	pub const TransactionByteFee: Balance = 10 * MILLICENTS;
}

impl pallet_transaction_payment::Trait for Runtime {
	type Currency = Balances;
	type OnTransactionPayment = DealWithFees;
	type TransactionByteFee = TransactionByteFee;
	type WeightToFee = WeightToFee;
	type FeeMultiplierUpdate = SlowAdjustingFeeUpdate<Self>;
}

parameter_types! {
	pub const MinimumPeriod: u64 = SLOT_DURATION / 2;
}
impl pallet_timestamp::Trait for Runtime {
	type Moment = u64;
	type OnTimestampSet = Babe;
	type MinimumPeriod = MinimumPeriod;
	type WeightInfo = weights::pallet_timestamp::WeightInfo;
}

parameter_types! {
	pub const UncleGenerations: u32 = 0;
}

// TODO: substrate#2986 implement this properly
impl pallet_authorship::Trait for Runtime {
	type FindAuthor = pallet_session::FindAccountFromAuthorIndex<Self, Babe>;
	type UncleGenerations = UncleGenerations;
	type FilterUncle = ();
	type EventHandler = (Staking, ImOnline);
}

impl_opaque_keys! {
	pub struct SessionKeys {
		pub grandpa: Grandpa,
		pub babe: Babe,
		pub im_online: ImOnline,
		pub parachain_validator: ParachainSessionKeyPlaceholder<Runtime>,
		pub authority_discovery: AuthorityDiscovery,
	}
}

parameter_types! {
	pub const DisabledValidatorsThreshold: Perbill = Perbill::from_percent(17);
}

impl pallet_session::Trait for Runtime {
	type Event = Event;
	type ValidatorId = AccountId;
	type ValidatorIdOf = pallet_staking::StashOf<Self>;
	type ShouldEndSession = Babe;
	type NextSessionRotation = Babe;
	type SessionManager = pallet_session::historical::NoteHistoricalRoot<Self, Staking>;
	type SessionHandler = <SessionKeys as OpaqueKeys>::KeyTypeIdProviders;
	type Keys = SessionKeys;
	type DisabledValidatorsThreshold = DisabledValidatorsThreshold;
	type WeightInfo = ();
}

impl pallet_session::historical::Trait for Runtime {
	type FullIdentification = pallet_staking::Exposure<AccountId, Balance>;
	type FullIdentificationOf = pallet_staking::ExposureOf<Runtime>;
}

// TODO #6469: This shouldn't be static, but a lazily cached value, not built unless needed, and
// re-built in case input parameters have changed. The `ideal_stake` should be determined by the
// amount of parachain slots being bid on: this should be around `(75 - 25.min(slots / 4))%`.
pallet_staking_reward_curve::build! {
	const REWARD_CURVE: PiecewiseLinear<'static> = curve!(
		min_inflation: 0_025_000,
		max_inflation: 0_100_000,
		// 3:2:1 staked : parachains : float.
		// while there's no parachains, then this is 75% staked : 25% float.
		ideal_stake: 0_750_000,
		falloff: 0_050_000,
		max_piece_count: 40,
		test_precision: 0_005_000,
	);
}

parameter_types! {
	// Six sessions in an era (24 hours).
	pub const SessionsPerEra: SessionIndex = 6;
	// 28 eras for unbonding (28 days).
	pub const BondingDuration: pallet_staking::EraIndex = 28;
	pub const SlashDeferDuration: pallet_staking::EraIndex = 27;
	pub const RewardCurve: &'static PiecewiseLinear<'static> = &REWARD_CURVE;
	pub const MaxNominatorRewardedPerValidator: u32 = 64;
	// last 15 minutes of the last session will be for election.
	pub const ElectionLookahead: BlockNumber = EPOCH_DURATION_IN_BLOCKS / 16;
	pub const MaxIterations: u32 = 10;
	pub MinSolutionScoreBump: Perbill = Perbill::from_rational_approximation(5u32, 10_000);
}

type SlashCancelOrigin = EnsureOneOf<
	AccountId,
	EnsureRoot<AccountId>,
	pallet_collective::EnsureProportionAtLeast<_3, _4, AccountId, CouncilCollective>
>;

impl pallet_staking::Trait for Runtime {
	type Currency = Balances;
	type UnixTime = Timestamp;
	type CurrencyToVote = CurrencyToVoteHandler<Self>;
	type RewardRemainder = Treasury;
	type Event = Event;
	type Slash = Treasury;
	type Reward = ();
	type SessionsPerEra = SessionsPerEra;
	type BondingDuration = BondingDuration;
	type SlashDeferDuration = SlashDeferDuration;
	// A super-majority of the council can cancel the slash.
	type SlashCancelOrigin = SlashCancelOrigin;
	type SessionInterface = Self;
	type RewardCurve = RewardCurve;
	type MaxNominatorRewardedPerValidator = MaxNominatorRewardedPerValidator;
	type NextNewSession = Session;
	type ElectionLookahead = ElectionLookahead;
	type Call = Call;
	type UnsignedPriority = StakingUnsignedPriority;
	type MaxIterations = MaxIterations;
	type MinSolutionScoreBump = MinSolutionScoreBump;
	type WeightInfo = ();
}

parameter_types! {
	// Minimum 4 CENTS/byte
	pub const BasicDeposit: Balance = deposit(1, 258);
	pub const FieldDeposit: Balance = deposit(0, 66);
	pub const SubAccountDeposit: Balance = deposit(1, 53);
	pub const MaxSubAccounts: u32 = 100;
	pub const MaxAdditionalFields: u32 = 100;
	pub const MaxRegistrars: u32 = 20;
}

impl pallet_identity::Trait for Runtime {
	type Event = Event;
	type Currency = Balances;
	type BasicDeposit = BasicDeposit;
	type FieldDeposit = FieldDeposit;
	type SubAccountDeposit = SubAccountDeposit;
	type MaxSubAccounts = MaxSubAccounts;
	type MaxAdditionalFields = MaxAdditionalFields;
	type MaxRegistrars = MaxRegistrars;
	type Slashed = Treasury;
	type ForceOrigin = MoreThanHalfCouncil;
	type RegistrarOrigin = MoreThanHalfCouncil;
	type WeightInfo = ();
}

parameter_types! {
	pub const LaunchPeriod: BlockNumber = 28 * DAYS;
	pub const VotingPeriod: BlockNumber = 28 * DAYS;
	pub const FastTrackVotingPeriod: BlockNumber = 3 * HOURS;
	pub const MinimumDeposit: Balance = 100 * DOLLARS;
	pub const EnactmentPeriod: BlockNumber = 28 * DAYS;
	pub const CooloffPeriod: BlockNumber = 7 * DAYS;
	// One cent: $10,000 / MB
	pub const PreimageByteDeposit: Balance = 1 * CENTS;
	pub const InstantAllowed: bool = true;
	pub const MaxVotes: u32 = 100;
}

impl pallet_democracy::Trait for Runtime {
	type Proposal = Call;
	type Event = Event;
	type Currency = Balances;
	type EnactmentPeriod = EnactmentPeriod;
	type LaunchPeriod = LaunchPeriod;
	type VotingPeriod = VotingPeriod;
	type MinimumDeposit = MinimumDeposit;
	/// A straight majority of the council can decide what their next motion is.
	type ExternalOrigin = frame_system::EnsureOneOf<AccountId,
		pallet_collective::EnsureProportionAtLeast<_1, _2, AccountId, CouncilCollective>,
		frame_system::EnsureRoot<AccountId>,
	>;
	/// A 60% super-majority can have the next scheduled referendum be a straight majority-carries vote.
	type ExternalMajorityOrigin = frame_system::EnsureOneOf<AccountId,
		pallet_collective::EnsureProportionAtLeast<_3, _5, AccountId, CouncilCollective>,
		frame_system::EnsureRoot<AccountId>,
	>;
	/// A unanimous council can have the next scheduled referendum be a straight default-carries
	/// (NTB) vote.
	type ExternalDefaultOrigin = frame_system::EnsureOneOf<AccountId,
		pallet_collective::EnsureProportionAtLeast<_1, _1, AccountId, CouncilCollective>,
		frame_system::EnsureRoot<AccountId>,
	>;
	/// Two thirds of the technical committee can have an ExternalMajority/ExternalDefault vote
	/// be tabled immediately and with a shorter voting/enactment period.
	type FastTrackOrigin = frame_system::EnsureOneOf<AccountId,
		pallet_collective::EnsureProportionAtLeast<_2, _3, AccountId, TechnicalCollective>,
		frame_system::EnsureRoot<AccountId>,
	>;
	type InstantOrigin = frame_system::EnsureOneOf<AccountId,
		pallet_collective::EnsureProportionAtLeast<_1, _1, AccountId, TechnicalCollective>,
		frame_system::EnsureRoot<AccountId>,
	>;
	type InstantAllowed = InstantAllowed;
	type FastTrackVotingPeriod = FastTrackVotingPeriod;
	// To cancel a proposal which has been passed, 2/3 of the council must agree to it.
	type CancellationOrigin = frame_system::EnsureOneOf<AccountId,
		pallet_collective::EnsureProportionAtLeast<_2, _3, AccountId, CouncilCollective>,
		frame_system::EnsureRoot<AccountId>,
	>;
	// Any single technical committee member may veto a coming council proposal, however they can
	// only do it once and it lasts only for the cooloff period.
	type VetoOrigin = pallet_collective::EnsureMember<AccountId, TechnicalCollective>;
	type CooloffPeriod = CooloffPeriod;
	type PreimageByteDeposit = PreimageByteDeposit;
	type OperationalPreimageOrigin = pallet_collective::EnsureMember<AccountId, CouncilCollective>;
	type Slash = Treasury;
	type Scheduler = Scheduler;
	type PalletsOrigin = OriginCaller;
	type MaxVotes = MaxVotes;
	type WeightInfo = weights::pallet_democracy::WeightInfo;
}

parameter_types! {
	pub const CouncilMotionDuration: BlockNumber = 7 * DAYS;
	pub const CouncilMaxProposals: u32 = 100;
	pub const CouncilMaxMembers: u32 = 100;
}

type CouncilCollective = pallet_collective::Instance1;
impl pallet_collective::Trait<CouncilCollective> for Runtime {
	type Origin = Origin;
	type Proposal = Call;
	type Event = Event;
	type MotionDuration = CouncilMotionDuration;
	type MaxProposals = CouncilMaxProposals;
	type MaxMembers = CouncilMaxMembers;
	type WeightInfo = weights::pallet_collective::WeightInfo;
}

parameter_types! {
	pub const CandidacyBond: Balance = 100 * DOLLARS;
	pub const VotingBond: Balance = 5 * DOLLARS;
	/// Weekly council elections; scaling up to monthly eventually.
	pub const TermDuration: BlockNumber = 7 * DAYS;
	/// 13 members initially, to be increased to 23 eventually.
	pub const DesiredMembers: u32 = 13;
	pub const DesiredRunnersUp: u32 = 20;
	pub const ElectionsPhragmenModuleId: LockIdentifier = *b"phrelect";
}
// Make sure that there are no more than `MaxMembers` members elected via phragmen.
const_assert!(DesiredMembers::get() <= CouncilMaxMembers::get());

impl pallet_elections_phragmen::Trait for Runtime {
	type Event = Event;
	type ModuleId = ElectionsPhragmenModuleId;
	type Currency = Balances;
	type ChangeMembers = Council;
	type InitializeMembers = Council;
	type CurrencyToVote = CurrencyToVoteHandler<Self>;
	type CandidacyBond = CandidacyBond;
	type VotingBond = VotingBond;
	type LoserCandidate = Treasury;
	type BadReport = Treasury;
	type KickedMember = Treasury;
	type DesiredMembers = DesiredMembers;
	type DesiredRunnersUp = DesiredRunnersUp;
	type TermDuration = TermDuration;
	type WeightInfo = ();
}

parameter_types! {
	pub const TechnicalMotionDuration: BlockNumber = 7 * DAYS;
	pub const TechnicalMaxProposals: u32 = 100;
	pub const TechnicalMaxMembers: u32 = 100;
}

type TechnicalCollective = pallet_collective::Instance2;
impl pallet_collective::Trait<TechnicalCollective> for Runtime {
	type Origin = Origin;
	type Proposal = Call;
	type Event = Event;
	type MotionDuration = TechnicalMotionDuration;
	type MaxProposals = TechnicalMaxProposals;
	type MaxMembers = TechnicalMaxMembers;
	type WeightInfo = weights::pallet_collective::WeightInfo;
}

impl pallet_membership::Trait<pallet_membership::Instance1> for Runtime {
	type Event = Event;
	type AddOrigin = MoreThanHalfCouncil;
	type RemoveOrigin = MoreThanHalfCouncil;
	type SwapOrigin = MoreThanHalfCouncil;
	type ResetOrigin = MoreThanHalfCouncil;
	type PrimeOrigin = MoreThanHalfCouncil;
	type MembershipInitialized = TechnicalCommittee;
	type MembershipChanged = TechnicalCommittee;
}

parameter_types! {
	pub const ProposalBond: Permill = Permill::from_percent(5);
	pub const ProposalBondMinimum: Balance = 100 * DOLLARS;
	pub const SpendPeriod: BlockNumber = 24 * DAYS;
	pub const Burn: Permill = Permill::from_percent(1);
	pub const TreasuryModuleId: ModuleId = ModuleId(*b"py/trsry");

	pub const TipCountdown: BlockNumber = 1 * DAYS;
	pub const TipFindersFee: Percent = Percent::from_percent(20);
	pub const TipReportDepositBase: Balance = 1 * DOLLARS;
	pub const TipReportDepositPerByte: Balance = 1 * CENTS;
}

type ApproveOrigin = EnsureOneOf<
	AccountId,
	EnsureRoot<AccountId>,
	pallet_collective::EnsureProportionAtLeast<_3, _5, AccountId, CouncilCollective>
>;

impl pallet_treasury::Trait for Runtime {
	type ModuleId = TreasuryModuleId;
	type Currency = Balances;
	type ApproveOrigin = ApproveOrigin;
	type RejectOrigin = MoreThanHalfCouncil;
	type Tippers = ElectionsPhragmen;
	type TipCountdown = TipCountdown;
	type TipFindersFee = TipFindersFee;
	type TipReportDepositBase = TipReportDepositBase;
	type TipReportDepositPerByte = TipReportDepositPerByte;
	type Event = Event;
	type ProposalRejection = Treasury;
	type ProposalBond = ProposalBond;
	type ProposalBondMinimum = ProposalBondMinimum;
	type SpendPeriod = SpendPeriod;
	type Burn = Burn;
	type BurnDestination = ();
	type WeightInfo = ();
}

parameter_types! {
	pub OffencesWeightSoftLimit: Weight = Perbill::from_percent(60) * BlockWeights::get().max_block;
}

impl pallet_offences::Trait for Runtime {
	type Event = Event;
	type IdentificationTuple = pallet_session::historical::IdentificationTuple<Self>;
	type OnOffenceHandler = Staking;
	type WeightSoftLimit = OffencesWeightSoftLimit;
	type WeightInfo = ();
}

impl pallet_authority_discovery::Trait for Runtime {}

parameter_types! {
	pub const SessionDuration: BlockNumber = EPOCH_DURATION_IN_BLOCKS as _;
}

parameter_types! {
	pub const StakingUnsignedPriority: TransactionPriority = TransactionPriority::max_value() / 2;
	pub const ImOnlineUnsignedPriority: TransactionPriority = TransactionPriority::max_value();
}

impl pallet_im_online::Trait for Runtime {
	type AuthorityId = ImOnlineId;
	type Event = Event;
	type SessionDuration = SessionDuration;
	type ReportUnresponsiveness = Offences;
	type UnsignedPriority = ImOnlineUnsignedPriority;
	type WeightInfo = ();
}

impl pallet_grandpa::Trait for Runtime {
	type Event = Event;
	type Call = Call;

	type KeyOwnerProof =
	<Self::KeyOwnerProofSystem as KeyOwnerProofSystem<(KeyTypeId, GrandpaId)>>::Proof;

	type KeyOwnerIdentification = <Self::KeyOwnerProofSystem as KeyOwnerProofSystem<(
		KeyTypeId,
		GrandpaId,
	)>>::IdentificationTuple;

	type KeyOwnerProofSystem = Historical;

	type HandleEquivocation = pallet_grandpa::EquivocationHandler<Self::KeyOwnerIdentification, Offences>;
}

parameter_types! {
	pub WindowSize: BlockNumber = pallet_finality_tracker::DEFAULT_WINDOW_SIZE.into();
	pub ReportLatency: BlockNumber = pallet_finality_tracker::DEFAULT_REPORT_LATENCY.into();
}

impl pallet_finality_tracker::Trait for Runtime {
	type OnFinalizationStalled = ();
	type WindowSize = WindowSize;
	type ReportLatency = ReportLatency;
}

/// Submits a transaction with the node's public and signature type. Adheres to the signed extension
/// format of the chain.
impl<LocalCall> frame_system::offchain::CreateSignedTransaction<LocalCall> for Runtime where
	Call: From<LocalCall>,
{
	fn create_transaction<C: frame_system::offchain::AppCrypto<Self::Public, Self::Signature>>(
		call: Call,
		public: <Signature as Verify>::Signer,
		account: AccountId,
		nonce: <Runtime as frame_system::Trait>::Index,
	) -> Option<(Call, <UncheckedExtrinsic as ExtrinsicT>::SignaturePayload)> {
		// take the biggest period possible.
		let period = BlockHashCount::get()
			.checked_next_power_of_two()
			.map(|c| c / 2)
			.unwrap_or(2) as u64;

		let current_block = System::block_number()
			.saturated_into::<u64>()
			// The `System::block_number` is initialized with `n+1`,
			// so the actual block number is `n`.
			.saturating_sub(1);
		let tip = 0;
		let extra: SignedExtra = (
			frame_system::CheckSpecVersion::<Runtime>::new(),
			frame_system::CheckTxVersion::<Runtime>::new(),
			frame_system::CheckGenesis::<Runtime>::new(),
			frame_system::CheckMortality::<Runtime>::from(generic::Era::mortal(period, current_block)),
			frame_system::CheckNonce::<Runtime>::from(nonce),
			frame_system::CheckWeight::<Runtime>::new(),
			pallet_transaction_payment::ChargeTransactionPayment::<Runtime>::from(tip),
			claims::PrevalidateAttests::<Runtime>::new(),
		);
		let raw_payload = SignedPayload::new(call, extra).map_err(|e| {
			debug::warn!("Unable to create signed payload: {:?}", e);
		}).ok()?;
		let signature = raw_payload.using_encoded(|payload| {
			C::sign(payload, public)
		})?;
		let (call, extra, _) = raw_payload.deconstruct();
		Some((call, (account, signature, extra)))
	}
}

impl frame_system::offchain::SigningTypes for Runtime {
	type Public = <Signature as Verify>::Signer;
	type Signature = Signature;
}

impl<C> frame_system::offchain::SendTransactionTypes<C> for Runtime where Call: From<C> {
	type Extrinsic = UncheckedExtrinsic;
	type OverarchingCall = Call;
}

parameter_types! {
	pub const ParathreadDeposit: Balance = 500 * DOLLARS;
	pub const QueueSize: usize = 2;
	pub const MaxRetries: u32 = 3;
}

parameter_types! {
	pub Prefix: &'static [u8] = b"Pay DOTs to the Polkadot account:";
}

impl claims::Trait for Runtime {
	type Event = Event;
	type VestingSchedule = Vesting;
	type Prefix = Prefix;
	/// At least 3/4 of the council must agree to a claim move before it can happen.
	type MoveClaimOrigin = pallet_collective::EnsureProportionAtLeast<_3, _4, AccountId, CouncilCollective>;
}

parameter_types! {
	pub const MinVestedTransfer: Balance = 100 * DOLLARS;
}

impl pallet_vesting::Trait for Runtime {
	type Event = Event;
	type Currency = Balances;
	type BlockNumberToBalance = ConvertInto;
	type MinVestedTransfer = MinVestedTransfer;
	type WeightInfo = ();
}

impl pallet_utility::Trait for Runtime {
	type Event = Event;
	type Call = Call;
	type WeightInfo = weights::pallet_utility::WeightInfo;
}

parameter_types! {
	// One storage item; key size is 32; value is size 4+4+16+32 bytes = 56 bytes.
	pub const DepositBase: Balance = deposit(1, 88);
	// Additional storage item size of 32 bytes.
	pub const DepositFactor: Balance = deposit(0, 32);
	pub const MaxSignatories: u16 = 100;
}

impl pallet_multisig::Trait for Runtime {
	type Event = Event;
	type Call = Call;
	type Currency = Balances;
	type DepositBase = DepositBase;
	type DepositFactor = DepositFactor;
	type MaxSignatories = MaxSignatories;
	type WeightInfo = ();
}

parameter_types! {
	// One storage item; key size 32, value size 8; .
	pub const ProxyDepositBase: Balance = deposit(1, 8);
	// Additional storage item size of 33 bytes.
	pub const ProxyDepositFactor: Balance = deposit(0, 33);
	pub const MaxProxies: u16 = 32;
	pub const AnnouncementDepositBase: Balance = deposit(1, 8);
	pub const AnnouncementDepositFactor: Balance = deposit(0, 66);
	pub const MaxPending: u16 = 32;
}

impl<I: frame_support::traits::Instance> dummy::Trait<I> for Runtime {
	type Event = Event;
}

/// The type used to represent the kinds of proxying allowed.
#[derive(Copy, Clone, Eq, PartialEq, Ord, PartialOrd, Encode, Decode, RuntimeDebug)]
pub enum ProxyType {
	Any = 0,
	NonTransfer = 1,
	Governance = 2,
	Staking = 3,
	// Skip 4 as it is now removed (was SudoBalances)
	IdentityJudgement = 5,
}

#[cfg(test)]
mod proxt_type_tests {
	use super::*;

	#[derive(Copy, Clone, Eq, PartialEq, Ord, PartialOrd, Encode, Decode, RuntimeDebug)]
	pub enum OldProxyType {
		Any,
		NonTransfer,
		Governance,
		Staking,
		SudoBalances,
		IdentityJudgement,
	}

	#[test]
	fn proxy_type_decodes_correctly() {
		for (i, j) in vec![
			(OldProxyType::Any, ProxyType::Any),
			(OldProxyType::NonTransfer, ProxyType::NonTransfer),
			(OldProxyType::Governance, ProxyType::Governance),
			(OldProxyType::Staking, ProxyType::Staking),
			(OldProxyType::IdentityJudgement, ProxyType::IdentityJudgement),
		].into_iter() {
			assert_eq!(i.encode(), j.encode());
		}
		assert!(ProxyType::decode(&mut &OldProxyType::SudoBalances.encode()[..]).is_err());
	}
}

impl Default for ProxyType { fn default() -> Self { Self::Any } }
impl InstanceFilter<Call> for ProxyType {
	fn filter(&self, c: &Call) -> bool {
		match self {
			ProxyType::Any => true,
			ProxyType::NonTransfer => matches!(c,
				Call::System(..) |
				Call::Scheduler(..) |
				Call::Babe(..) |
				Call::Timestamp(..) |
				Call::Indices(pallet_indices::Call::claim(..)) |
				Call::Indices(pallet_indices::Call::free(..)) |
				Call::Indices(pallet_indices::Call::freeze(..)) |
				// Specifically omitting Indices `transfer`, `force_transfer`
				// Specifically omitting the entire Balances pallet
				Call::Authorship(..) |
				Call::Staking(..) |
				Call::Offences(..) |
				Call::Session(..) |
				Call::FinalityTracker(..) |
				Call::Grandpa(..) |
				Call::ImOnline(..) |
				Call::AuthorityDiscovery(..) |
				Call::Democracy(..) |
				Call::Council(..) |
				Call::TechnicalCommittee(..) |
				Call::ElectionsPhragmen(..) |
				Call::TechnicalMembership(..) |
				Call::Treasury(..) |
				Call::DummyParachains(..) |
				Call::DummyAttestations(..) |
				Call::DummySlots(..) |
				Call::DummyRegistrar(..) |
				Call::Claims(..) |
				Call::Vesting(pallet_vesting::Call::vest(..)) |
				Call::Vesting(pallet_vesting::Call::vest_other(..)) |
				// Specifically omitting Vesting `vested_transfer`, and `force_vested_transfer`
				Call::Utility(..) |
				Call::Identity(..) |
				Call::Proxy(..) |
				Call::Multisig(..)
			),
			ProxyType::Governance => matches!(c,
				Call::Democracy(..) | Call::Council(..) | Call::TechnicalCommittee(..)
					| Call::ElectionsPhragmen(..) | Call::Treasury(..) | Call::Utility(..)
			),
			ProxyType::Staking => matches!(c,
				Call::Staking(..) | Call::Utility(pallet_utility::Call::batch(..)) | Call::Utility(..)
			),
			ProxyType::IdentityJudgement => matches!(c,
				Call::Identity(pallet_identity::Call::provide_judgement(..))
				| Call::Utility(pallet_utility::Call::batch(..))
			)
		}
	}
	fn is_superset(&self, o: &Self) -> bool {
		match (self, o) {
			(x, y) if x == y => true,
			(ProxyType::Any, _) => true,
			(_, ProxyType::Any) => false,
			(ProxyType::NonTransfer, _) => true,
			_ => false,
		}
	}
}

impl pallet_proxy::Trait for Runtime {
	type Event = Event;
	type Call = Call;
	type Currency = Balances;
	type ProxyType = ProxyType;
	type ProxyDepositBase = ProxyDepositBase;
	type ProxyDepositFactor = ProxyDepositFactor;
	type MaxProxies = MaxProxies;
	type WeightInfo = weights::pallet_proxy::WeightInfo;
	type MaxPending = MaxPending;
	type CallHasher = BlakeTwo256;
	type AnnouncementDepositBase = AnnouncementDepositBase;
	type AnnouncementDepositFactor = AnnouncementDepositFactor;
}

pub struct CustomOnRuntimeUpgrade;
impl frame_support::traits::OnRuntimeUpgrade for CustomOnRuntimeUpgrade {
	fn on_runtime_upgrade() -> frame_support::weights::Weight {
<<<<<<< HEAD
		use frame_support::storage::{StorageMap, IterableStorageMap};
		use pallet_democracy::{VotingOf, Conviction, Voting::Direct, AccountVote::Standard};
		// Cancel convictions for Referendum Zero (for removing Sudo - this is something we would
		// have done anyway).
		for (who, mut voting) in VotingOf::<Runtime>::iter() {
			if let Direct { ref mut votes, .. } = voting {
				if let Some((0, Standard { ref mut vote, .. })) = votes.first_mut() {
					vote.conviction = Conviction::None
				}
			}
			VotingOf::<Runtime>::insert(who, voting);
		}

		<Runtime as frame_system::Trait>::BlockWeights::get().max_block
=======
		purchase::remove_pallet::<Runtime>()
>>>>>>> 61dd388b
	}
}

construct_runtime! {
	pub enum Runtime where
		Block = Block,
		NodeBlock = primitives::v1::Block,
		UncheckedExtrinsic = UncheckedExtrinsic
	{
		// Basic stuff; balances is uncallable initially.
		System: frame_system::{Module, Call, Storage, Config, Event<T>},
		RandomnessCollectiveFlip: pallet_randomness_collective_flip::{Module, Storage},
		Scheduler: pallet_scheduler::{Module, Call, Storage, Event<T>},

		// Must be before session.
		Babe: pallet_babe::{Module, Call, Storage, Config, Inherent, ValidateUnsigned},

		Timestamp: pallet_timestamp::{Module, Call, Storage, Inherent},
		Indices: pallet_indices::{Module, Call, Storage, Config<T>, Event<T>},
		Balances: pallet_balances::{Module, Call, Storage, Config<T>, Event<T>},
		TransactionPayment: pallet_transaction_payment::{Module, Storage},

		// Consensus support.
		Authorship: pallet_authorship::{Module, Call, Storage},
		Staking: pallet_staking::{Module, Call, Storage, Config<T>, Event<T>, ValidateUnsigned},
		Offences: pallet_offences::{Module, Call, Storage, Event},
		Historical: session_historical::{Module},
		Session: pallet_session::{Module, Call, Storage, Event, Config<T>},
		FinalityTracker: pallet_finality_tracker::{Module, Call, Storage, Inherent},
		Grandpa: pallet_grandpa::{Module, Call, Storage, Config, Event, ValidateUnsigned},
		ImOnline: pallet_im_online::{Module, Call, Storage, Event<T>, ValidateUnsigned, Config<T>},
		AuthorityDiscovery: pallet_authority_discovery::{Module, Call, Config},

		// Governance stuff.
		Democracy: pallet_democracy::{Module, Call, Storage, Config, Event<T>},
		Council: pallet_collective::<Instance1>::{Module, Call, Storage, Origin<T>, Event<T>, Config<T>},
		TechnicalCommittee: pallet_collective::<Instance2>::{Module, Call, Storage, Origin<T>, Event<T>, Config<T>},
		ElectionsPhragmen: pallet_elections_phragmen::{Module, Call, Storage, Event<T>, Config<T>},
		TechnicalMembership: pallet_membership::<Instance1>::{Module, Call, Storage, Event<T>, Config<T>},
		Treasury: pallet_treasury::{Module, Call, Storage, Event<T>},

		// Old parachains stuff. All dummies to avoid messing up the transaction indices.
		DummyParachains: dummy::<Instance0>::{Module, Call},
		DummyAttestations: dummy::<Instance1>::{Module, Call},
		DummySlots: dummy::<Instance2>::{Module, Call, Event<T>},
		DummyRegistrar: dummy::<Instance3>::{Module, Call, Event<T>},

		// Claims. Usable initially.
		Claims: claims::{Module, Call, Storage, Event<T>, Config<T>, ValidateUnsigned},
		// Vesting. Usable initially, but removed once all vesting is finished.
		Vesting: pallet_vesting::{Module, Call, Storage, Event<T>, Config<T>},
		// Cunning utilities. Usable initially.
		Utility: pallet_utility::{Module, Call, Event},

		// Old spot for the purchase pallet. Can be replaced later by a new pallet.
		DummyPurchase: dummy::<Instance4>::{Module, Call, Event<T>},

		// Identity. Late addition.
		Identity: pallet_identity::{Module, Call, Storage, Event<T>},

		// Proxy module. Late addition.
		Proxy: pallet_proxy::{Module, Call, Storage, Event<T>},

		// Multisig dispatch. Late addition.
		Multisig: pallet_multisig::{Module, Call, Storage, Event<T>},
	}
}

/// The address format for describing accounts.
pub type Address = AccountId;
/// Block header type as expected by this runtime.
pub type Header = generic::Header<BlockNumber, BlakeTwo256>;
/// Block type as expected by this runtime.
pub type Block = generic::Block<Header, UncheckedExtrinsic>;
/// A Block signed with a Justification
pub type SignedBlock = generic::SignedBlock<Block>;
/// BlockId type as expected by this runtime.
pub type BlockId = generic::BlockId<Block>;
/// The SignedExtension to the basic transaction logic.
pub type SignedExtra = (
	frame_system::CheckSpecVersion<Runtime>,
	frame_system::CheckTxVersion<Runtime>,
	frame_system::CheckGenesis<Runtime>,
	frame_system::CheckMortality<Runtime>,
	frame_system::CheckNonce<Runtime>,
	frame_system::CheckWeight<Runtime>,
	pallet_transaction_payment::ChargeTransactionPayment<Runtime>,
	claims::PrevalidateAttests<Runtime>,
);
/// Unchecked extrinsic type as expected by this runtime.
pub type UncheckedExtrinsic = generic::UncheckedExtrinsic<Address, Call, Signature, SignedExtra>;
/// Extrinsic type that has already been checked.
pub type CheckedExtrinsic = generic::CheckedExtrinsic<AccountId, Nonce, Call>;
/// Executive: handles dispatch to the various modules.
pub type Executive = frame_executive::Executive<
	Runtime,
	Block,
	frame_system::ChainContext<Runtime>,
	Runtime,
	AllModules,
	CustomOnRuntimeUpgrade
>;
/// The payload being signed in transactions.
pub type SignedPayload = generic::SignedPayload<Call, SignedExtra>;

#[cfg(not(feature = "disable-runtime-api"))]
sp_api::impl_runtime_apis! {
	impl sp_api::Core<Block> for Runtime {
		fn version() -> RuntimeVersion {
			VERSION
		}

		fn execute_block(block: Block) {
			Executive::execute_block(block)
		}

		fn initialize_block(header: &<Block as BlockT>::Header) {
			Executive::initialize_block(header)
		}
	}

	impl sp_api::Metadata<Block> for Runtime {
		fn metadata() -> OpaqueMetadata {
			Runtime::metadata().into()
		}
	}

	impl block_builder_api::BlockBuilder<Block> for Runtime {
		fn apply_extrinsic(extrinsic: <Block as BlockT>::Extrinsic) -> ApplyExtrinsicResult {
			Executive::apply_extrinsic(extrinsic)
		}

		fn finalize_block() -> <Block as BlockT>::Header {
			Executive::finalize_block()
		}

		fn inherent_extrinsics(data: inherents::InherentData) -> Vec<<Block as BlockT>::Extrinsic> {
			data.create_extrinsics()
		}

		fn check_inherents(
			block: Block,
			data: inherents::InherentData,
		) -> inherents::CheckInherentsResult {
			data.check_extrinsics(&block)
		}

		fn random_seed() -> <Block as BlockT>::Hash {
			RandomnessCollectiveFlip::random_seed()
		}
	}

	impl tx_pool_api::runtime_api::TaggedTransactionQueue<Block> for Runtime {
		fn validate_transaction(
			source: TransactionSource,
			tx: <Block as BlockT>::Extrinsic,
		) -> TransactionValidity {
			Executive::validate_transaction(source, tx)
		}
	}

	impl offchain_primitives::OffchainWorkerApi<Block> for Runtime {
		fn offchain_worker(header: &<Block as BlockT>::Header) {
			Executive::offchain_worker(header)
		}
	}
	// Dummy implementation to continue supporting old parachains runtime temporarily.
	impl p_v0::ParachainHost<Block> for Runtime {
		fn validators() -> Vec<p_v0::ValidatorId> {
			// this is a compile-time check of size equality. note that we don't invoke
			// the function and nothing here is unsafe.
			let _ = core::mem::transmute::<p_v0::ValidatorId, AccountId>;

			// Yes, these aren't actually the parachain session keys.
			// It doesn't matter, but we shouldn't return a zero-sized vector here.
			// As there are no parachains
			Session::validators()
				.into_iter()
				.map(|k| k.using_encoded(|s| Decode::decode(&mut &s[..]))
					.expect("correct size and raw-bytes; qed"))
				.collect()
		}
		fn duty_roster() -> p_v0::DutyRoster {
			let v = Session::validators();
			p_v0::DutyRoster { validator_duty: (0..v.len()).map(|_| p_v0::Chain::Relay).collect() }
		}
		fn active_parachains() -> Vec<(p_v0::Id, Option<(p_v0::CollatorId, p_v0::Retriable)>)> {
			Vec::new()
		}
		fn global_validation_data() -> p_v0::GlobalValidationData {
			p_v0::GlobalValidationData {
				max_code_size: 1,
				max_head_data_size: 1,
				block_number: System::block_number().saturating_sub(1),
			}
		}
		fn local_validation_data(_id: p_v0::Id) -> Option<p_v0::LocalValidationData> {
			None
		}
		fn parachain_code(_id: p_v0::Id) -> Option<p_v0::ValidationCode> {
			None
		}
		fn get_heads(_extrinsics: Vec<<Block as BlockT>::Extrinsic>)
			-> Option<Vec<p_v0::AbridgedCandidateReceipt>>
		{
			None
		}
		fn signing_context() -> p_v0::SigningContext {
			p_v0::SigningContext {
				parent_hash: System::parent_hash(),
				session_index: Session::current_index(),
			}
		}
		fn downward_messages(_id: p_v0::Id) -> Vec<p_v0::DownwardMessage> {
			Vec::new()
		}
	}

	impl fg_primitives::GrandpaApi<Block> for Runtime {
		fn grandpa_authorities() -> Vec<(GrandpaId, u64)> {
			Grandpa::grandpa_authorities()
		}

		fn submit_report_equivocation_unsigned_extrinsic(
			equivocation_proof: fg_primitives::EquivocationProof<
				<Block as BlockT>::Hash,
				sp_runtime::traits::NumberFor<Block>,
			>,
			key_owner_proof: fg_primitives::OpaqueKeyOwnershipProof,
		) -> Option<()> {
			let key_owner_proof = key_owner_proof.decode()?;

			Grandpa::submit_unsigned_equivocation_report(
				equivocation_proof,
				key_owner_proof,
			)
		}

		fn generate_key_ownership_proof(
			_set_id: fg_primitives::SetId,
			authority_id: fg_primitives::AuthorityId,
		) -> Option<fg_primitives::OpaqueKeyOwnershipProof> {
			use codec::Encode;

			Historical::prove((fg_primitives::KEY_TYPE, authority_id))
				.map(|p| p.encode())
				.map(fg_primitives::OpaqueKeyOwnershipProof::new)
		}
	}

	impl babe_primitives::BabeApi<Block> for Runtime {
		fn configuration() -> babe_primitives::BabeGenesisConfiguration {
			// The choice of `c` parameter (where `1 - c` represents the
			// probability of a slot being empty), is done in accordance to the
			// slot duration and expected target block time, for safely
			// resisting network delays of maximum two seconds.
			// <https://research.web3.foundation/en/latest/polkadot/BABE/Babe/#6-practical-results>
			babe_primitives::BabeGenesisConfiguration {
				slot_duration: Babe::slot_duration(),
				epoch_length: EpochDuration::get(),
				c: PRIMARY_PROBABILITY,
				genesis_authorities: Babe::authorities(),
				randomness: Babe::randomness(),
				allowed_slots: babe_primitives::AllowedSlots::PrimaryAndSecondaryVRFSlots,
			}
		}

		fn current_epoch_start() -> babe_primitives::SlotNumber {
			Babe::current_epoch_start()
		}

		fn generate_key_ownership_proof(
			_slot_number: babe_primitives::SlotNumber,
			authority_id: babe_primitives::AuthorityId,
		) -> Option<babe_primitives::OpaqueKeyOwnershipProof> {
			use codec::Encode;

			Historical::prove((babe_primitives::KEY_TYPE, authority_id))
				.map(|p| p.encode())
				.map(babe_primitives::OpaqueKeyOwnershipProof::new)
		}

		fn submit_report_equivocation_unsigned_extrinsic(
			equivocation_proof: babe_primitives::EquivocationProof<<Block as BlockT>::Header>,
			key_owner_proof: babe_primitives::OpaqueKeyOwnershipProof,
		) -> Option<()> {
			let key_owner_proof = key_owner_proof.decode()?;

			Babe::submit_unsigned_equivocation_report(
				equivocation_proof,
				key_owner_proof,
			)
		}
	}

	impl authority_discovery_primitives::AuthorityDiscoveryApi<Block> for Runtime {
		fn authorities() -> Vec<AuthorityDiscoveryId> {
			AuthorityDiscovery::authorities()
		}
	}

	impl sp_session::SessionKeys<Block> for Runtime {
		fn generate_session_keys(seed: Option<Vec<u8>>) -> Vec<u8> {
			SessionKeys::generate(seed)
		}

		fn decode_session_keys(
			encoded: Vec<u8>,
		) -> Option<Vec<(Vec<u8>, sp_core::crypto::KeyTypeId)>> {
			SessionKeys::decode_into_raw_public_keys(&encoded)
		}
	}

	impl frame_system_rpc_runtime_api::AccountNonceApi<Block, AccountId, Nonce> for Runtime {
		fn account_nonce(account: AccountId) -> Nonce {
			System::account_nonce(account)
		}
	}

	impl pallet_transaction_payment_rpc_runtime_api::TransactionPaymentApi<
		Block,
		Balance,
	> for Runtime {
		fn query_info(uxt: <Block as BlockT>::Extrinsic, len: u32) -> RuntimeDispatchInfo<Balance> {
			TransactionPayment::query_info(uxt, len)
		}
	}

	#[cfg(feature = "runtime-benchmarks")]
	impl frame_benchmarking::Benchmark<Block> for Runtime {
		fn dispatch_benchmark(
			config: frame_benchmarking::BenchmarkConfig
		) -> Result<Vec<frame_benchmarking::BenchmarkBatch>, RuntimeString> {
			use frame_benchmarking::{Benchmarking, BenchmarkBatch, add_benchmark, TrackedStorageKey};
			// Trying to add benchmarks directly to the Session Pallet caused cyclic dependency issues.
			// To get around that, we separated the Session benchmarks into its own crate, which is why
			// we need these two lines below.
			use pallet_session_benchmarking::Module as SessionBench;
			use pallet_offences_benchmarking::Module as OffencesBench;
			use frame_system_benchmarking::Module as SystemBench;

			impl pallet_session_benchmarking::Trait for Runtime {}
			impl pallet_offences_benchmarking::Trait for Runtime {}
			impl frame_system_benchmarking::Trait for Runtime {}

			let whitelist: Vec<TrackedStorageKey> = vec![
				// Block Number
				hex_literal::hex!("26aa394eea5630e07c48ae0c9558cef702a5c1b19ab7a04f536c519aca4983ac").to_vec().into(),
				// Total Issuance
				hex_literal::hex!("c2261276cc9d1f8598ea4b6a74b15c2f57c875e4cff74148e4628f264b974c80").to_vec().into(),
				// Execution Phase
				hex_literal::hex!("26aa394eea5630e07c48ae0c9558cef7ff553b5a9862a516939d82b3d3d8661a").to_vec().into(),
				// Event Count
				hex_literal::hex!("26aa394eea5630e07c48ae0c9558cef70a98fdbe9ce6c55837576c60c7af3850").to_vec().into(),
				// System Events
				hex_literal::hex!("26aa394eea5630e07c48ae0c9558cef780d41e5e16056765bc8461851072c9d7").to_vec().into(),
				// Treasury Account
				hex_literal::hex!("26aa394eea5630e07c48ae0c9558cef7b99d880ec681799c0cf30e8886371da95ecffd7b6c0f78751baa9d281e0bfa3a6d6f646c70792f74727372790000000000000000000000000000000000000000").to_vec().into(),
			];

			let mut batches = Vec::<BenchmarkBatch>::new();
			let params = (&config, &whitelist);
			// Polkadot
			add_benchmark!(params, batches, claims, Claims);
			// Substrate
			add_benchmark!(params, batches, pallet_balances, Balances);
			add_benchmark!(params, batches, pallet_collective, Council);
			add_benchmark!(params, batches, pallet_democracy, Democracy);
			add_benchmark!(params, batches, pallet_elections_phragmen, ElectionsPhragmen);
			add_benchmark!(params, batches, pallet_im_online, ImOnline);
			add_benchmark!(params, batches, pallet_offences, OffencesBench::<Runtime>);
			add_benchmark!(params, batches, pallet_scheduler, Scheduler);
			add_benchmark!(params, batches, pallet_session, SessionBench::<Runtime>);
			add_benchmark!(params, batches, pallet_staking, Staking);
			add_benchmark!(params, batches, frame_system, SystemBench::<Runtime>);
			add_benchmark!(params, batches, pallet_timestamp, Timestamp);
			add_benchmark!(params, batches, pallet_treasury, Treasury);
			add_benchmark!(params, batches, pallet_vesting, Vesting);

			if batches.is_empty() { return Err("Benchmark not found for this pallet.".into()) }
			Ok(batches)
		}
	}
}<|MERGE_RESOLUTION|>--- conflicted
+++ resolved
@@ -878,24 +878,7 @@
 pub struct CustomOnRuntimeUpgrade;
 impl frame_support::traits::OnRuntimeUpgrade for CustomOnRuntimeUpgrade {
 	fn on_runtime_upgrade() -> frame_support::weights::Weight {
-<<<<<<< HEAD
-		use frame_support::storage::{StorageMap, IterableStorageMap};
-		use pallet_democracy::{VotingOf, Conviction, Voting::Direct, AccountVote::Standard};
-		// Cancel convictions for Referendum Zero (for removing Sudo - this is something we would
-		// have done anyway).
-		for (who, mut voting) in VotingOf::<Runtime>::iter() {
-			if let Direct { ref mut votes, .. } = voting {
-				if let Some((0, Standard { ref mut vote, .. })) = votes.first_mut() {
-					vote.conviction = Conviction::None
-				}
-			}
-			VotingOf::<Runtime>::insert(who, voting);
-		}
-
-		<Runtime as frame_system::Trait>::BlockWeights::get().max_block
-=======
 		purchase::remove_pallet::<Runtime>()
->>>>>>> 61dd388b
 	}
 }
 
