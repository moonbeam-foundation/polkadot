--- conflicted
+++ resolved
@@ -969,119 +969,6 @@
 	type WeightInfo = weights::runtime_common_auctions::WeightInfo<Runtime>;
 }
 
-<<<<<<< HEAD
-parameter_types! {
-	pub const WndLocation: MultiLocation = Here.into();
-	pub const Ancestry: MultiLocation = Here.into();
-	pub WestendNetwork: NetworkId = NetworkId::Named(b"Westend".to_vec());
-	pub CheckAccount: AccountId = XcmPallet::check_account();
-}
-
-pub type LocationConverter =
-	(ChildParachainConvertsVia<ParaId, AccountId>, AccountId32Aliases<WestendNetwork, AccountId>);
-
-pub type LocalAssetTransactor = XcmCurrencyAdapter<
-	// Use this currency:
-	Balances,
-	// Use this currency when it is a fungible asset matching the given location or name:
-	IsConcrete<WndLocation>,
-	// We can convert the MultiLocations with our converter above:
-	LocationConverter,
-	// Our chain's account ID type (we can't get away without mentioning it explicitly):
-	AccountId,
-	// It's a native asset so we keep track of the teleports to maintain total issuance.
-	CheckAccount,
->;
-
-type LocalOriginConverter = (
-	SovereignSignedViaLocation<LocationConverter, Origin>,
-	ChildParachainAsNative<parachains_origin::Origin, Origin>,
-	SignedAccountId32AsNative<WestendNetwork, Origin>,
-	ChildSystemParachainAsSuperuser<ParaId, Origin>,
-);
-
-/// The XCM router. When we want to send an XCM message, we use this type. It amalgamates all of our
-/// individual routers.
-pub type XcmRouter = (
-	// Only one router so far - use DMP to communicate with child parachains.
-	xcm_sender::ChildParachainRouter<Runtime, XcmPallet>,
-);
-
-parameter_types! {
-	pub const Westmint: MultiLocation = Parachain(1000).into();
-	pub const Encointer: MultiLocation = Parachain(1001).into();
-	pub const WestendForWestmint: (MultiAssetFilter, MultiLocation) =
-		(Wild(AllOf { fun: WildFungible, id: Concrete(WndLocation::get()) }), Westmint::get());
-	pub const WestendForEncointer: (MultiAssetFilter, MultiLocation) =
-		(Wild(AllOf { fun: WildFungible, id: Concrete(WndLocation::get()) }), Encointer::get());
-	pub const MaxInstructions: u32 = 100;
-	pub const MaxAssetsIntoHolding: u32 = 64;
-}
-pub type TrustedTeleporters =
-	(xcm_builder::Case<WestendForWestmint>, xcm_builder::Case<WestendForEncointer>);
-
-/// The barriers one of which must be passed for an XCM message to be executed.
-pub type Barrier = (
-	// Weight that is paid for may be consumed.
-	TakeWeightCredit,
-	// If the message is one that immediately attemps to pay for execution, then allow it.
-	AllowTopLevelPaidExecutionFrom<Everything>,
-	// Messages coming from system parachains need not pay for execution.
-	AllowUnpaidExecutionFrom<IsChildSystemParachain<ParaId>>,
-	// Expected responses are OK.
-	AllowKnownQueryResponses<XcmPallet>,
-	// Subscriptions for version tracking are OK.
-	AllowSubscriptionsFrom<Everything>,
-);
-
-pub struct XcmConfig;
-impl xcm_executor::Config for XcmConfig {
-	type Call = Call;
-	type XcmSender = XcmRouter;
-	type AssetTransactor = LocalAssetTransactor;
-	type OriginConverter = LocalOriginConverter;
-	type IsReserve = ();
-	type IsTeleporter = TrustedTeleporters;
-	type LocationInverter = LocationInverter<Ancestry>;
-	type Barrier = Barrier;
-	type Weigher = WeightInfoBounds<weights::xcm::WestendXcmWeight<Call>, Call, MaxInstructions>;
-	type Trader = UsingComponents<WeightToFee, WndLocation, AccountId, Balances, ToAuthor<Runtime>>;
-	type ResponseHandler = XcmPallet;
-	type AssetTrap = XcmPallet;
-	type AssetClaims = XcmPallet;
-	type SubscriptionService = XcmPallet;
-	type PalletInstancesInfo = AllPalletsWithSystem;
-	type MaxAssetsIntoHolding = MaxAssetsIntoHolding;
-}
-
-/// Type to convert an `Origin` type value into a `MultiLocation` value which represents an interior location
-/// of this chain.
-pub type LocalOriginToLocation = (
-	// And a usual Signed origin to be used in XCM as a corresponding AccountId32
-	SignedToAccountId32<Origin, AccountId, WestendNetwork>,
-);
-
-impl pallet_xcm::Config for Runtime {
-	type Event = Event;
-	type SendXcmOrigin = xcm_builder::EnsureXcmOrigin<Origin, LocalOriginToLocation>;
-	type XcmRouter = XcmRouter;
-	// Anyone can execute XCM messages locally...
-	type ExecuteXcmOrigin = xcm_builder::EnsureXcmOrigin<Origin, LocalOriginToLocation>;
-	// ...but they must match our filter, which rejects everything.
-	type XcmExecuteFilter = Nothing;
-	type XcmExecutor = XcmExecutor<XcmConfig>;
-	type XcmTeleportFilter = Everything;
-	type XcmReserveTransferFilter = Everything;
-	type Weigher = WeightInfoBounds<weights::xcm::WestendXcmWeight<Call>, Call, MaxInstructions>;
-	type LocationInverter = LocationInverter<Ancestry>;
-	type Origin = Origin;
-	type Call = Call;
-	const VERSION_DISCOVERY_QUEUE_SIZE: u32 = 100;
-	type AdvertisedXcmVersion = pallet_xcm::CurrentXcmVersion;
-}
-
-=======
->>>>>>> f0d85ce9
 construct_runtime! {
 	pub enum Runtime where
 		Block = Block,
