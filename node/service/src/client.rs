--- conflicted
+++ resolved
@@ -16,43 +16,6 @@
 
 //! Polkadot Client meta trait
 
-<<<<<<< HEAD
-use sc_client_api::{Backend as BackendT, BlockchainEvents};
-use sp_api::{CallApiAt, ConstructRuntimeApi, ProvideRuntimeApi};
-use sp_blockchain::HeaderBackend;
-use sp_runtime::traits::Block as BlockT;
-
-/// Polkadot client abstraction, this super trait only pulls in functionality required for
-/// polkadot internal crates like polkadot-collator.
-pub trait PolkadotClient<Block, Backend, Runtime>:
-	BlockchainEvents<Block>
-	+ Sized
-	+ Send
-	+ Sync
-	+ ProvideRuntimeApi<Block, Api = Runtime::RuntimeApi>
-	+ HeaderBackend<Block>
-	+ CallApiAt<Block, Error = sp_blockchain::Error, StateBackend = Backend::State>
-where
-	Block: BlockT,
-	Backend: BackendT<Block>,
-	Runtime: ConstructRuntimeApi<Block, Self>,
-{
-}
-
-impl<Block, Backend, Runtime, Client> PolkadotClient<Block, Backend, Runtime> for Client
-where
-	Block: BlockT,
-	Runtime: ConstructRuntimeApi<Block, Self>,
-	Backend: BackendT<Block>,
-	Client: BlockchainEvents<Block>
-		+ ProvideRuntimeApi<Block, Api = Runtime::RuntimeApi>
-		+ HeaderBackend<Block>
-		+ Sized
-		+ Send
-		+ Sync
-		+ CallApiAt<Block, Error = sp_blockchain::Error, StateBackend = Backend::State>,
-{
-=======
 use std::sync::Arc;
 use sp_api::{ProvideRuntimeApi, CallApiAt, NumberFor};
 use sp_blockchain::HeaderBackend;
@@ -179,6 +142,7 @@
 	Polkadot(Arc<crate::FullClient<polkadot_runtime::RuntimeApi, crate::PolkadotExecutor>>),
 	Westend(Arc<crate::FullClient<westend_runtime::RuntimeApi, crate::WestendExecutor>>),
 	Kusama(Arc<crate::FullClient<kusama_runtime::RuntimeApi, crate::KusamaExecutor>>),
+	Rococo(Arc<crate::FullClient<rococo_runtime::RuntimeApi, crate::RococoExecutor>>),
 }
 
 impl ClientHandle for Client {
@@ -193,6 +157,9 @@
 			Self::Kusama(client) => {
 				T::execute_with_client::<_, _, crate::FullBackend>(t, client.clone())
 			},
+			Self::Rococo(client) => {
+				T::execute_with_client::<_, _, crate::FullBackend>(t, client.clone())
+			}
 		}
 	}
 }
@@ -203,6 +170,7 @@
 			Self::Polkadot(client) => client.usage_info(),
 			Self::Westend(client) => client.usage_info(),
 			Self::Kusama(client) => client.usage_info(),
+			Self::Rococo(client) => client.usage_info(),
 		}
 	}
 }
@@ -216,6 +184,7 @@
 			Self::Polkadot(client) => client.block_body(id),
 			Self::Westend(client) => client.block_body(id),
 			Self::Kusama(client) => client.block_body(id),
+			Self::Rococo(client) => client.block_body(id),
 		}
 	}
 
@@ -224,6 +193,7 @@
 			Self::Polkadot(client) => client.block(id),
 			Self::Westend(client) => client.block(id),
 			Self::Kusama(client) => client.block(id),
+			Self::Rococo(client) => client.block(id),
 		}
 	}
 
@@ -232,6 +202,7 @@
 			Self::Polkadot(client) => client.block_status(id),
 			Self::Westend(client) => client.block_status(id),
 			Self::Kusama(client) => client.block_status(id),
+			Self::Rococo(client) => client.block_status(id),
 		}
 	}
 
@@ -243,6 +214,7 @@
 			Self::Polkadot(client) => client.justification(id),
 			Self::Westend(client) => client.justification(id),
 			Self::Kusama(client) => client.justification(id),
+			Self::Rococo(client) => client.justification(id),
 		}
 	}
 
@@ -254,6 +226,7 @@
 			Self::Polkadot(client) => client.block_hash(number),
 			Self::Westend(client) => client.block_hash(number),
 			Self::Kusama(client) => client.block_hash(number),
+			Self::Rococo(client) => client.block_hash(number),
 		}
 	}
 }
@@ -268,6 +241,7 @@
 			Self::Polkadot(client) => client.storage(id, key),
 			Self::Westend(client) => client.storage(id, key),
 			Self::Kusama(client) => client.storage(id, key),
+			Self::Rococo(client) => client.storage(id, key),
 		}
 	}
 
@@ -280,6 +254,7 @@
 			Self::Polkadot(client) => client.storage_keys(id, key_prefix),
 			Self::Westend(client) => client.storage_keys(id, key_prefix),
 			Self::Kusama(client) => client.storage_keys(id, key_prefix),
+			Self::Rococo(client) => client.storage_keys(id, key_prefix),
 		}
 	}
 
@@ -292,6 +267,7 @@
 			Self::Polkadot(client) => client.storage_hash(id, key),
 			Self::Westend(client) => client.storage_hash(id, key),
 			Self::Kusama(client) => client.storage_hash(id, key),
+			Self::Rococo(client) => client.storage_hash(id, key),
 		}
 	}
 
@@ -304,6 +280,7 @@
 			Self::Polkadot(client) => client.storage_pairs(id, key_prefix),
 			Self::Westend(client) => client.storage_pairs(id, key_prefix),
 			Self::Kusama(client) => client.storage_pairs(id, key_prefix),
+			Self::Rococo(client) => client.storage_pairs(id, key_prefix),
 		}
 	}
 
@@ -317,6 +294,7 @@
 			Self::Polkadot(client) => client.storage_keys_iter(id, prefix, start_key),
 			Self::Westend(client) => client.storage_keys_iter(id, prefix, start_key),
 			Self::Kusama(client) => client.storage_keys_iter(id, prefix, start_key),
+			Self::Rococo(client) => client.storage_keys_iter(id, prefix, start_key),
 		}
 	}
 
@@ -330,6 +308,7 @@
 			Self::Polkadot(client) => client.child_storage(id, child_info, key),
 			Self::Westend(client) => client.child_storage(id, child_info, key),
 			Self::Kusama(client) => client.child_storage(id, child_info, key),
+			Self::Rococo(client) => client.child_storage(id, child_info, key),
 		}
 	}
 
@@ -343,6 +322,7 @@
 			Self::Polkadot(client) => client.child_storage_keys(id, child_info, key_prefix),
 			Self::Westend(client) => client.child_storage_keys(id, child_info, key_prefix),
 			Self::Kusama(client) => client.child_storage_keys(id, child_info, key_prefix),
+			Self::Rococo(client) => client.child_storage_keys(id, child_info, key_prefix),
 		}
 	}
 
@@ -356,6 +336,7 @@
 			Self::Polkadot(client) => client.child_storage_hash(id, child_info, key),
 			Self::Westend(client) => client.child_storage_hash(id, child_info, key),
 			Self::Kusama(client) => client.child_storage_hash(id, child_info, key),
+			Self::Rococo(client) => client.child_storage_hash(id, child_info, key),
 		}
 	}
 
@@ -368,6 +349,7 @@
 			Self::Polkadot(client) => client.max_key_changes_range(first, last),
 			Self::Westend(client) => client.max_key_changes_range(first, last),
 			Self::Kusama(client) => client.max_key_changes_range(first, last),
+			Self::Rococo(client) => client.max_key_changes_range(first, last),
 		}
 	}
 
@@ -382,7 +364,7 @@
 			Self::Polkadot(client) => client.key_changes(first, last, storage_key, key),
 			Self::Westend(client) => client.key_changes(first, last, storage_key, key),
 			Self::Kusama(client) => client.key_changes(first, last, storage_key, key),
-		}
-	}
->>>>>>> fe36c559
+			Self::Rococo(client) => client.key_changes(first, last, storage_key, key),
+		}
+	}
 }