--- conflicted
+++ resolved
@@ -22,15 +22,9 @@
 	assert_noop, assert_ok,
 	traits::{Currency, Hooks},
 };
-<<<<<<< HEAD
-use polkadot_parachain::primitives::{AccountIdConversion, Id as ParaId};
-use sp_runtime::traits::{BlakeTwo256, Hash};
-use xcm::{latest::QueryResponseInfo, prelude::*};
-=======
 use polkadot_parachain::primitives::Id as ParaId;
 use sp_runtime::traits::{AccountIdConversion, BlakeTwo256, Hash};
-use xcm::prelude::*;
->>>>>>> aefe9ffc
+use xcm::{latest::QueryResponseInfo, prelude::*};
 use xcm_builder::AllowKnownQueryResponses;
 use xcm_executor::{traits::ShouldExecute, XcmExecutor};
 
@@ -42,17 +36,11 @@
 
 #[test]
 fn report_outcome_notify_works() {
-<<<<<<< HEAD
-	let balances =
-		vec![(ALICE, INITIAL_BALANCE), (ParaId::from(PARA_ID).into_account(), INITIAL_BALANCE)];
-	let sender: MultiLocation = AccountId32 { network: None, id: ALICE.into() }.into();
-=======
 	let balances = vec![
 		(ALICE, INITIAL_BALANCE),
 		(ParaId::from(PARA_ID).into_account_truncating(), INITIAL_BALANCE),
 	];
-	let sender = AccountId32 { network: AnyNetwork::get(), id: ALICE.into() }.into();
->>>>>>> aefe9ffc
+	let sender: MultiLocation = AccountId32 { network: None, id: ALICE.into() }.into();
 	let mut message = Xcm(vec![TransferAsset {
 		assets: (Here, SEND_AMOUNT).into(),
 		beneficiary: sender.clone(),
@@ -117,17 +105,11 @@
 
 #[test]
 fn report_outcome_works() {
-<<<<<<< HEAD
-	let balances =
-		vec![(ALICE, INITIAL_BALANCE), (ParaId::from(PARA_ID).into_account(), INITIAL_BALANCE)];
-	let sender: MultiLocation = AccountId32 { network: None, id: ALICE.into() }.into();
-=======
 	let balances = vec![
 		(ALICE, INITIAL_BALANCE),
 		(ParaId::from(PARA_ID).into_account_truncating(), INITIAL_BALANCE),
 	];
-	let sender = AccountId32 { network: AnyNetwork::get(), id: ALICE.into() }.into();
->>>>>>> aefe9ffc
+	let sender: MultiLocation = AccountId32 { network: None, id: ALICE.into() }.into();
 	let mut message = Xcm(vec![TransferAsset {
 		assets: (Here, SEND_AMOUNT).into(),
 		beneficiary: sender.clone(),
