--- conflicted
+++ resolved
@@ -58,11 +58,7 @@
 /// The asset transactor of our executor
 pub type AssetTransactorOf<T> = <<T as Config>::XcmConfig as XcmConfig>::AssetTransactor;
 /// The call type of executor's config. Should eventually resolve to the same overarching call type.
-<<<<<<< HEAD
-pub type XcmCallOf<T> = <<T as Config>::XcmConfig as XcmConfig>::Call;
-=======
-pub type XcmCallOf<T> = <<T as Config>::XcmConfig as xcm_executor::Config>::RuntimeCall;
->>>>>>> 95818496
+pub type XcmCallOf<T> = <<T as Config>::XcmConfig as XcmConfig>::RuntimeCall;
 
 pub fn mock_worst_case_holding(depositable_count: u32, max_assets: u32) -> MultiAssets {
 	let fungibles_amount: u128 = 100;
